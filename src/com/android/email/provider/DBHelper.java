/*
 * Copyright (C) 2012 The Android Open Source Project
 *
 * Licensed under the Apache License, Version 2.0 (the "License");
 * you may not use this file except in compliance with the License.
 * You may obtain a copy of the License at
 *
 *      http://www.apache.org/licenses/LICENSE-2.0
 *
 * Unless required by applicable law or agreed to in writing, software
 * distributed under the License is distributed on an "AS IS" BASIS,
 * WITHOUT WARRANTIES OR CONDITIONS OF ANY KIND, either express or implied.
 * See the License for the specific language governing permissions and
 * limitations under the License.
 */

package com.android.email.provider;

import android.accounts.AccountManager;
import android.content.ContentResolver;
import android.content.ContentValues;
import android.content.Context;
import android.database.Cursor;
import android.database.SQLException;
import android.database.sqlite.SQLiteDatabase;
import android.database.sqlite.SQLiteOpenHelper;
import android.provider.CalendarContract;
import android.provider.ContactsContract;
import android.text.TextUtils;

import com.android.email.R;
import com.android.email2.ui.MailActivityEmail;
import com.android.emailcommon.mail.Address;
import com.android.emailcommon.provider.Account;
import com.android.emailcommon.provider.EmailContent;
import com.android.emailcommon.provider.EmailContent.AccountColumns;
import com.android.emailcommon.provider.EmailContent.Attachment;
import com.android.emailcommon.provider.EmailContent.AttachmentColumns;
import com.android.emailcommon.provider.EmailContent.Body;
import com.android.emailcommon.provider.EmailContent.BodyColumns;
import com.android.emailcommon.provider.EmailContent.HostAuthColumns;
import com.android.emailcommon.provider.EmailContent.MailboxColumns;
import com.android.emailcommon.provider.EmailContent.Message;
import com.android.emailcommon.provider.EmailContent.MessageColumns;
import com.android.emailcommon.provider.EmailContent.PolicyColumns;
import com.android.emailcommon.provider.EmailContent.QuickResponseColumns;
import com.android.emailcommon.provider.EmailContent.SyncColumns;
import com.android.emailcommon.provider.HostAuth;
import com.android.emailcommon.provider.Mailbox;
import com.android.emailcommon.provider.MessageChangeLogTable;
import com.android.emailcommon.provider.MessageMove;
import com.android.emailcommon.provider.MessageStateChange;
import com.android.emailcommon.provider.Policy;
import com.android.emailcommon.provider.QuickResponse;
import com.android.emailcommon.service.LegacyPolicySet;
import com.android.emailcommon.service.SyncSize;
import com.android.emailcommon.service.SyncWindow;
import com.android.mail.providers.UIProvider;
import com.android.mail.utils.LogUtils;
import com.google.common.annotations.VisibleForTesting;
import com.google.common.collect.ImmutableMap;

import java.util.Map;

public final class DBHelper {
    private static final String TAG = "EmailProvider";

    private static final String LEGACY_SCHEME_IMAP = "imap";
    private static final String LEGACY_SCHEME_POP3 = "pop3";
    private static final String LEGACY_SCHEME_EAS = "eas";

    private static final String WHERE_ID = EmailContent.RECORD_ID + "=?";

    private static final String TRIGGER_MAILBOX_DELETE =
        "create trigger mailbox_delete before delete on " + Mailbox.TABLE_NAME +
        " begin" +
        " delete from " + Message.TABLE_NAME +
        "  where " + MessageColumns.MAILBOX_KEY + "=old." + EmailContent.RECORD_ID +
        "; delete from " + Message.UPDATED_TABLE_NAME +
        "  where " + MessageColumns.MAILBOX_KEY + "=old." + EmailContent.RECORD_ID +
        "; delete from " + Message.DELETED_TABLE_NAME +
        "  where " + MessageColumns.MAILBOX_KEY + "=old." + EmailContent.RECORD_ID +
        "; end";

    private static final String TRIGGER_ACCOUNT_DELETE =
        "create trigger account_delete before delete on " + Account.TABLE_NAME +
        " begin delete from " + Mailbox.TABLE_NAME +
        " where " + MailboxColumns.ACCOUNT_KEY + "=old." + EmailContent.RECORD_ID +
        "; delete from " + HostAuth.TABLE_NAME +
        " where " + EmailContent.RECORD_ID + "=old." + AccountColumns.HOST_AUTH_KEY_RECV +
        "; delete from " + HostAuth.TABLE_NAME +
        " where " + EmailContent.RECORD_ID + "=old." + AccountColumns.HOST_AUTH_KEY_SEND +
        "; delete from " + Policy.TABLE_NAME +
        " where " + EmailContent.RECORD_ID + "=old." + AccountColumns.POLICY_KEY +
        "; end";

    // Any changes to the database format *must* include update-in-place code.
    // Original version: 3
    // Version 4: Database wipe required; changing AccountManager interface w/Exchange
    // Version 5: Database wipe required; changing AccountManager interface w/Exchange
    // Version 6: Adding Message.mServerTimeStamp column
    // Version 7: Replace the mailbox_delete trigger with a version that removes orphaned messages
    //            from the Message_Deletes and Message_Updates tables
    // Version 8: Add security flags column to accounts table
    // Version 9: Add security sync key and signature to accounts table
    // Version 10: Add meeting info to message table
    // Version 11: Add content and flags to attachment table
    // Version 12: Add content_bytes to attachment table. content is deprecated.
    // Version 13: Add messageCount to Mailbox table.
    // Version 14: Add snippet to Message table
    // Version 15: Fix upgrade problem in version 14.
    // Version 16: Add accountKey to Attachment table
    // Version 17: Add parentKey to Mailbox table
    // Version 18: Copy Mailbox.displayName to Mailbox.serverId for all IMAP & POP3 mailboxes.
    //             Column Mailbox.serverId is used for the server-side pathname of a mailbox.
    // Version 19: Add Policy table; add policyKey to Account table and trigger to delete an
    //             Account's policy when the Account is deleted
    // Version 20: Add new policies to Policy table
    // Version 21: Add lastSeenMessageKey column to Mailbox table
    // Version 22: Upgrade path for IMAP/POP accounts to integrate with AccountManager
    // Version 23: Add column to mailbox table for time of last access
    // Version 24: Add column to hostauth table for client cert alias
    // Version 25: Added QuickResponse table
    // Version 26: Update IMAP accounts to add FLAG_SUPPORTS_SEARCH flag
    // Version 27: Add protocolSearchInfo to Message table
    // Version 28: Add notifiedMessageId and notifiedMessageCount to Account
    // Version 29: Add protocolPoliciesEnforced and protocolPoliciesUnsupported to Policy
    // Version 30: Use CSV of RFC822 addresses instead of "packed" values
    // Version 31: Add columns to mailbox for ui status/last result
    // Version 32: Add columns to mailbox for last notified message key/count; insure not null
    //             for "notified" columns
    // Version 33: Add columns to attachment for ui provider columns
    // Version 34: Add total count to mailbox
    // Version 35: Set up defaults for lastTouchedCount for drafts and sent
    // Version 36: mblank intentionally left this space
    // Version 37: Add flag for settings support in folders
    // Version 38&39: Add threadTopic to message (for future support)
    // Version 39 is last Email1 version
    // Version 100 is first Email2 version
    // Version 101 SHOULD NOT BE USED
    // Version 102&103: Add hierarchicalName to Mailbox
    // Version 104&105: add syncData to Message
    // Version 106: Add certificate to HostAuth
    // Version 107: Add a SEEN column to the message table
    // Version 108: Add a cachedFile column to the attachments table
    // Version 109: Migrate the account so they have the correct account manager types
    // Version 110: Stop updating message_count, don't use auto lookback, and don't use
    //              ping/push_hold sync states. Note that message_count updating is restored in 113.
    // Version 111: Delete Exchange account mailboxes.
    // Version 112: Convert Mailbox syncInterval to a boolean (whether or not this mailbox
    //              syncs along with the account).
    // Version 113: Restore message_count to being useful.
    // Version 114: Add lastFullSyncTime column
    // Version 115: Add pingDuration column
    // Version 116: Add MessageMove & MessageStateChange tables.
    // Version 117: Add trigger to delete duplicate messages on sync.
    // Version 118: Set syncInterval to 0 for all IMAP mailboxes
    // Version 119: Disable syncing of DRAFTS type folders.
    // Version 120: Changed duplicateMessage deletion trigger to ignore search mailboxes.
    // Version 121: Add mainMailboxKey, which will be set for messages that are in the fake
    //              "search_results" folder to reflect the mailbox that the server considers
    //              the message to be in. Also, wipe out any stale search_result folders.
    // Version 122: Need to update Message_Updates and Message_Deletes to match previous.
    // Version 123: Changed the duplicateMesage deletion trigger to ignore accounts that aren't
    //              exchange accounts.
<<<<<<< HEAD
    // Version 124: Add setSyncSizeEnabled and syncSize columns for Account table.
=======
    // Version 124: Added MAX_ATTACHMENT_SIZE to the account table
>>>>>>> 8efa01d0
    public static final int DATABASE_VERSION = 124;

    // Any changes to the database format *must* include update-in-place code.
    // Original version: 2
    // Version 3: Add "sourceKey" column
    // Version 4: Database wipe required; changing AccountManager interface w/Exchange
    // Version 5: Database wipe required; changing AccountManager interface w/Exchange
    // Version 6: Adding Body.mIntroText column
    // Version 7/8: Adding quoted text start pos
    // Version 8 is last Email1 version
    public static final int BODY_DATABASE_VERSION = 100;

    /*
     * Internal helper method for index creation.
     * Example:
     * "create index message_" + MessageColumns.FLAG_READ
     * + " on " + Message.TABLE_NAME + " (" + MessageColumns.FLAG_READ + ");"
     */
    /* package */
    static String createIndex(String tableName, String columnName) {
        return "create index " + tableName.toLowerCase() + '_' + columnName
            + " on " + tableName + " (" + columnName + ");";
    }

    static void createMessageCountTriggers(final SQLiteDatabase db) {
        // Insert a message.
        db.execSQL("create trigger message_count_message_insert after insert on " +
                Message.TABLE_NAME +
                " begin update " + Mailbox.TABLE_NAME + " set " + MailboxColumns.MESSAGE_COUNT +
                '=' + MailboxColumns.MESSAGE_COUNT + "+1" +
                "  where " + EmailContent.RECORD_ID + "=NEW." + MessageColumns.MAILBOX_KEY +
                "; end");

        // Delete a message.
        db.execSQL("create trigger message_count_message_delete after delete on " +
                Message.TABLE_NAME +
                " begin update " + Mailbox.TABLE_NAME + " set " + MailboxColumns.MESSAGE_COUNT +
                '=' + MailboxColumns.MESSAGE_COUNT + "-1" +
                "  where " + EmailContent.RECORD_ID + "=OLD." + MessageColumns.MAILBOX_KEY +
                "; end");

        // Change a message's mailbox.
        db.execSQL("create trigger message_count_message_move after update of " +
                MessageColumns.MAILBOX_KEY + " on " + Message.TABLE_NAME +
                " begin update " + Mailbox.TABLE_NAME + " set " + MailboxColumns.MESSAGE_COUNT +
                '=' + MailboxColumns.MESSAGE_COUNT + "-1" +
                "  where " + EmailContent.RECORD_ID + "=OLD." + MessageColumns.MAILBOX_KEY +
                "; update " + Mailbox.TABLE_NAME + " set " + MailboxColumns.MESSAGE_COUNT +
                '=' + MailboxColumns.MESSAGE_COUNT + "+1" +
                " where " + EmailContent.RECORD_ID + "=NEW." + MessageColumns.MAILBOX_KEY +
                "; end");
    }

    static void dropDeleteDuplicateMessagesTrigger(final SQLiteDatabase db) {
        db.execSQL("drop trigger message_delete_duplicates_on_insert");
    }

    /**
     * Add a trigger to delete duplicate server side messages before insertion.
     * This should delete any messages older messages that have the same serverId and account as
     * the new message, if:
     *    Neither message is in a SEARCH type mailbox, and
     *    The new message's mailbox's account is an exchange account.
     *
     * Here is the plain text of this sql:
     *   create trigger message_delete_duplicates_on_insert before insert on
     *   Message for each row when new.syncServerId is not null and
     *    (select type from Mailbox where _id=new.mailboxKey) != 8 and
     *    (select HostAuth.protocol from HostAuth, Account where
     *       new.accountKey=account._id and account.hostAuthKeyRecv=hostAuth._id) = 'gEas'
     *   begin delete from Message where new.syncServerId=syncSeverId and
     *   new.accountKey=accountKey and
     *    (select Mailbox.type from Mailbox where _id=mailboxKey) != 8; end
     */
    static void createDeleteDuplicateMessagesTrigger(final Context context,
            final SQLiteDatabase db) {
        db.execSQL("create trigger message_delete_duplicates_on_insert before insert on "
                + Message.TABLE_NAME + " for each row when new." + SyncColumns.SERVER_ID
                + " is not null and "
                + "(select " + MailboxColumns.TYPE + " from " + Mailbox.TABLE_NAME
                + " where " + MailboxColumns.ID + "=new."
                + MessageColumns.MAILBOX_KEY + ")!=" + Mailbox.TYPE_SEARCH
                + " and (select "
                + HostAuth.TABLE_NAME + "." + HostAuthColumns.PROTOCOL + " from "
                + HostAuth.TABLE_NAME + "," + Account.TABLE_NAME
                + " where new." + MessageColumns.ACCOUNT_KEY
                + "=" + Account.TABLE_NAME + "." + AccountColumns.ID
                + " and " + Account.TABLE_NAME + "." + AccountColumns.HOST_AUTH_KEY_RECV
                + "=" + HostAuth.TABLE_NAME + "." + HostAuthColumns.ID
                + ")='" + context.getString(R.string.protocol_eas) + "'"
                + " begin delete from " + Message.TABLE_NAME + " where new."
                + SyncColumns.SERVER_ID + "=" + SyncColumns.SERVER_ID + " and new."
                + MessageColumns.ACCOUNT_KEY + "=" + MessageColumns.ACCOUNT_KEY
                + " and (select " + Mailbox.TABLE_NAME + "." + MailboxColumns.TYPE + " from "
                + Mailbox.TABLE_NAME + " where " + MailboxColumns.ID + "="
                + MessageColumns.MAILBOX_KEY + ")!=" + Mailbox.TYPE_SEARCH +"; end");
    }

    static void createMessageTable(Context context, SQLiteDatabase db) {
        String messageColumns = MessageColumns.DISPLAY_NAME + " text, "
            + MessageColumns.TIMESTAMP + " integer, "
            + MessageColumns.SUBJECT + " text, "
            + MessageColumns.FLAG_READ + " integer, "
            + MessageColumns.FLAG_LOADED + " integer, "
            + MessageColumns.FLAG_FAVORITE + " integer, "
            + MessageColumns.FLAG_ATTACHMENT + " integer, "
            + MessageColumns.FLAGS + " integer, "
            + MessageColumns.DRAFT_INFO + " integer, "
            + MessageColumns.MESSAGE_ID + " text, "
            + MessageColumns.MAILBOX_KEY + " integer, "
            + MessageColumns.ACCOUNT_KEY + " integer, "
            + MessageColumns.FROM_LIST + " text, "
            + MessageColumns.TO_LIST + " text, "
            + MessageColumns.CC_LIST + " text, "
            + MessageColumns.BCC_LIST + " text, "
            + MessageColumns.REPLY_TO_LIST + " text, "
            + MessageColumns.MEETING_INFO + " text, "
            + MessageColumns.SNIPPET + " text, "
            + MessageColumns.PROTOCOL_SEARCH_INFO + " text, "
            + MessageColumns.THREAD_TOPIC + " text, "
            + MessageColumns.SYNC_DATA + " text, "
            + MessageColumns.FLAG_SEEN + " integer, "
            + MessageColumns.MAIN_MAILBOX_KEY + " integer"
            + ");";

        // This String and the following String MUST have the same columns, except for the type
        // of those columns!
        String createString = " (" + EmailContent.RECORD_ID + " integer primary key autoincrement, "
            + SyncColumns.SERVER_ID + " text, "
            + SyncColumns.SERVER_TIMESTAMP + " integer, "
            + messageColumns;

        // For the updated and deleted tables, the id is assigned, but we do want to keep track
        // of the ORDER of updates using an autoincrement primary key.  We use the DATA column
        // at this point; it has no other function
        String altCreateString = " (" + EmailContent.RECORD_ID + " integer unique, "
            + SyncColumns.SERVER_ID + " text, "
            + SyncColumns.SERVER_TIMESTAMP + " integer, "
            + messageColumns;

        // The three tables have the same schema
        db.execSQL("create table " + Message.TABLE_NAME + createString);
        db.execSQL("create table " + Message.UPDATED_TABLE_NAME + altCreateString);
        db.execSQL("create table " + Message.DELETED_TABLE_NAME + altCreateString);

        String indexColumns[] = {
            MessageColumns.TIMESTAMP,
            MessageColumns.FLAG_READ,
            MessageColumns.FLAG_LOADED,
            MessageColumns.MAILBOX_KEY,
            SyncColumns.SERVER_ID
        };

        for (String columnName : indexColumns) {
            db.execSQL(createIndex(Message.TABLE_NAME, columnName));
        }

        // Deleting a Message deletes all associated Attachments
        // Deleting the associated Body cannot be done in a trigger, because the Body is stored
        // in a separate database, and trigger cannot operate on attached databases.
        db.execSQL("create trigger message_delete before delete on " + Message.TABLE_NAME +
                " begin delete from " + Attachment.TABLE_NAME +
                "  where " + AttachmentColumns.MESSAGE_KEY + "=old." + EmailContent.RECORD_ID +
                "; end");

        // Add triggers to keep unread count accurate per mailbox

        // NOTE: SQLite's before triggers are not safe when recursive triggers are involved.
        // Use caution when changing them.

        // Insert a message; if flagRead is zero, add to the unread count of the message's mailbox
        db.execSQL("create trigger unread_message_insert before insert on " + Message.TABLE_NAME +
                " when NEW." + MessageColumns.FLAG_READ + "=0" +
                " begin update " + Mailbox.TABLE_NAME + " set " + MailboxColumns.UNREAD_COUNT +
                '=' + MailboxColumns.UNREAD_COUNT + "+1" +
                "  where " + EmailContent.RECORD_ID + "=NEW." + MessageColumns.MAILBOX_KEY +
                "; end");

        // Delete a message; if flagRead is zero, decrement the unread count of the msg's mailbox
        db.execSQL("create trigger unread_message_delete before delete on " + Message.TABLE_NAME +
                " when OLD." + MessageColumns.FLAG_READ + "=0" +
                " begin update " + Mailbox.TABLE_NAME + " set " + MailboxColumns.UNREAD_COUNT +
                '=' + MailboxColumns.UNREAD_COUNT + "-1" +
                "  where " + EmailContent.RECORD_ID + "=OLD." + MessageColumns.MAILBOX_KEY +
                "; end");

        // Change a message's mailbox
        db.execSQL("create trigger unread_message_move before update of " +
                MessageColumns.MAILBOX_KEY + " on " + Message.TABLE_NAME +
                " when OLD." + MessageColumns.FLAG_READ + "=0" +
                " begin update " + Mailbox.TABLE_NAME + " set " + MailboxColumns.UNREAD_COUNT +
                '=' + MailboxColumns.UNREAD_COUNT + "-1" +
                "  where " + EmailContent.RECORD_ID + "=OLD." + MessageColumns.MAILBOX_KEY +
                "; update " + Mailbox.TABLE_NAME + " set " + MailboxColumns.UNREAD_COUNT +
                '=' + MailboxColumns.UNREAD_COUNT + "+1" +
                " where " + EmailContent.RECORD_ID + "=NEW." + MessageColumns.MAILBOX_KEY +
                "; end");

        // Change a message's read state
        db.execSQL("create trigger unread_message_read before update of " +
                MessageColumns.FLAG_READ + " on " + Message.TABLE_NAME +
                " when OLD." + MessageColumns.FLAG_READ + "!=NEW." + MessageColumns.FLAG_READ +
                " begin update " + Mailbox.TABLE_NAME + " set " + MailboxColumns.UNREAD_COUNT +
                '=' + MailboxColumns.UNREAD_COUNT + "+ case OLD." + MessageColumns.FLAG_READ +
                " when 0 then -1 else 1 end" +
                "  where " + EmailContent.RECORD_ID + "=OLD." + MessageColumns.MAILBOX_KEY +
                "; end");

        // Add triggers to maintain message_count.
        createMessageCountTriggers(db);
        createDeleteDuplicateMessagesTrigger(context, db);
    }

    static void resetMessageTable(Context context, SQLiteDatabase db,
            int oldVersion, int newVersion) {
        try {
            db.execSQL("drop table " + Message.TABLE_NAME);
            db.execSQL("drop table " + Message.UPDATED_TABLE_NAME);
            db.execSQL("drop table " + Message.DELETED_TABLE_NAME);
        } catch (SQLException e) {
        }
        createMessageTable(context, db);
    }

    /**
     * Common columns for all {@link MessageChangeLogTable} tables.
     */
    private static String MESSAGE_CHANGE_LOG_COLUMNS =
            MessageChangeLogTable.ID + " integer primary key autoincrement, "
            + MessageChangeLogTable.MESSAGE_KEY + " integer, "
            + MessageChangeLogTable.SERVER_ID + " text, "
            + MessageChangeLogTable.ACCOUNT_KEY + " integer, "
            + MessageChangeLogTable.STATUS + " integer, ";

    /**
     * Create indices common to all {@link MessageChangeLogTable} tables.
     * @param db The {@link SQLiteDatabase}.
     * @param tableName The name of this particular table.
     */
    private static void createMessageChangeLogTableIndices(final SQLiteDatabase db,
            final String tableName) {
        db.execSQL(createIndex(tableName, MessageChangeLogTable.MESSAGE_KEY));
        db.execSQL(createIndex(tableName, MessageChangeLogTable.ACCOUNT_KEY));
    }

    /**
     * Create triggers common to all {@link MessageChangeLogTable} tables.
     * @param db The {@link SQLiteDatabase}.
     * @param tableName The name of this particular table.
     */
    private static void createMessageChangeLogTableTriggers(final SQLiteDatabase db,
            final String tableName) {
        // Trigger to delete from the change log when a message is deleted.
        db.execSQL("create trigger " + tableName + "_delete_message before delete on "
                + Message.TABLE_NAME + " for each row begin delete from " + tableName
                + " where " + MessageChangeLogTable.MESSAGE_KEY + "=old." + MessageColumns.ID
                + "; end");

        // Trigger to delete from the change log when an account is deleted.
        db.execSQL("create trigger " + tableName + "_delete_account before delete on "
                + Account.TABLE_NAME + " for each row begin delete from " + tableName
                + " where " + MessageChangeLogTable.ACCOUNT_KEY + "=old." + AccountColumns.ID
                + "; end");
    }

    /**
     * Create the MessageMove table.
     * @param db The {@link SQLiteDatabase}.
     */
    private static void createMessageMoveTable(final SQLiteDatabase db) {
        db.execSQL("create table " + MessageMove.TABLE_NAME + " ("
                + MESSAGE_CHANGE_LOG_COLUMNS
                + MessageMove.SRC_FOLDER_KEY + " integer, "
                + MessageMove.DST_FOLDER_KEY + " integer, "
                + MessageMove.SRC_FOLDER_SERVER_ID + " text, "
                + MessageMove.DST_FOLDER_SERVER_ID + " text);");

        createMessageChangeLogTableIndices(db, MessageMove.TABLE_NAME);
        createMessageChangeLogTableTriggers(db, MessageMove.TABLE_NAME);
    }

    /**
     * Create the MessageStateChange table.
     * @param db The {@link SQLiteDatabase}.
     */
    private static void createMessageStateChangeTable(final SQLiteDatabase db) {
        db.execSQL("create table " + MessageStateChange.TABLE_NAME + " ("
                + MESSAGE_CHANGE_LOG_COLUMNS
                + MessageStateChange.OLD_FLAG_READ + " integer, "
                + MessageStateChange.NEW_FLAG_READ + " integer, "
                + MessageStateChange.OLD_FLAG_FAVORITE + " integer, "
                + MessageStateChange.NEW_FLAG_FAVORITE + " integer);");

        createMessageChangeLogTableIndices(db, MessageStateChange.TABLE_NAME);
        createMessageChangeLogTableTriggers(db, MessageStateChange.TABLE_NAME);
    }

    @SuppressWarnings("deprecation")
    static void createAccountTable(SQLiteDatabase db) {
        String s = " (" + EmailContent.RECORD_ID + " integer primary key autoincrement, "
            + AccountColumns.DISPLAY_NAME + " text, "
            + AccountColumns.EMAIL_ADDRESS + " text, "
            + AccountColumns.SYNC_KEY + " text, "
            + AccountColumns.SYNC_LOOKBACK + " integer, "
            + AccountColumns.SYNC_INTERVAL + " text, "
            + AccountColumns.HOST_AUTH_KEY_RECV + " integer, "
            + AccountColumns.HOST_AUTH_KEY_SEND + " integer, "
            + AccountColumns.FLAGS + " integer, "
            + AccountColumns.IS_DEFAULT + " integer, "
            + AccountColumns.COMPATIBILITY_UUID + " text, "
            + AccountColumns.SENDER_NAME + " text, "
            + AccountColumns.RINGTONE_URI + " text, "
            + AccountColumns.PROTOCOL_VERSION + " text, "
            + AccountColumns.NEW_MESSAGE_COUNT + " integer, "
            + AccountColumns.SECURITY_FLAGS + " integer, "
            + AccountColumns.SECURITY_SYNC_KEY + " text, "
            + AccountColumns.SIGNATURE + " text, "
            + AccountColumns.POLICY_KEY + " integer, "
<<<<<<< HEAD
            + AccountColumns.PING_DURATION + " integer, "
            + AccountColumns.SET_SYNC_SIZE_ENABLED + " integer, "
            + AccountColumns.SYNC_SIZE + " integer"
=======
            + AccountColumns.MAX_ATTACHMENT_SIZE + " integer, "
            + AccountColumns.PING_DURATION + " integer"
>>>>>>> 8efa01d0
            + ");";
        db.execSQL("create table " + Account.TABLE_NAME + s);
        // Deleting an account deletes associated Mailboxes and HostAuth's
        db.execSQL(TRIGGER_ACCOUNT_DELETE);
    }

    static void resetAccountTable(SQLiteDatabase db, int oldVersion, int newVersion) {
        try {
            db.execSQL("drop table " +  Account.TABLE_NAME);
        } catch (SQLException e) {
        }
        createAccountTable(db);
    }

    static void createPolicyTable(SQLiteDatabase db) {
        String s = " (" + EmailContent.RECORD_ID + " integer primary key autoincrement, "
            + PolicyColumns.PASSWORD_MODE + " integer, "
            + PolicyColumns.PASSWORD_MIN_LENGTH + " integer, "
            + PolicyColumns.PASSWORD_EXPIRATION_DAYS + " integer, "
            + PolicyColumns.PASSWORD_HISTORY + " integer, "
            + PolicyColumns.PASSWORD_COMPLEX_CHARS + " integer, "
            + PolicyColumns.PASSWORD_MAX_FAILS + " integer, "
            + PolicyColumns.MAX_SCREEN_LOCK_TIME + " integer, "
            + PolicyColumns.REQUIRE_REMOTE_WIPE + " integer, "
            + PolicyColumns.REQUIRE_ENCRYPTION + " integer, "
            + PolicyColumns.REQUIRE_ENCRYPTION_EXTERNAL + " integer, "
            + PolicyColumns.REQUIRE_MANUAL_SYNC_WHEN_ROAMING + " integer, "
            + PolicyColumns.DONT_ALLOW_CAMERA + " integer, "
            + PolicyColumns.DONT_ALLOW_ATTACHMENTS + " integer, "
            + PolicyColumns.DONT_ALLOW_HTML + " integer, "
            + PolicyColumns.MAX_ATTACHMENT_SIZE + " integer, "
            + PolicyColumns.MAX_TEXT_TRUNCATION_SIZE + " integer, "
            + PolicyColumns.MAX_HTML_TRUNCATION_SIZE + " integer, "
            + PolicyColumns.MAX_EMAIL_LOOKBACK + " integer, "
            + PolicyColumns.MAX_CALENDAR_LOOKBACK + " integer, "
            + PolicyColumns.PASSWORD_RECOVERY_ENABLED + " integer, "
            + PolicyColumns.PROTOCOL_POLICIES_ENFORCED + " text, "
            + PolicyColumns.PROTOCOL_POLICIES_UNSUPPORTED + " text"
            + ");";
        db.execSQL("create table " + Policy.TABLE_NAME + s);
    }

    static void createHostAuthTable(SQLiteDatabase db) {
        String s = " (" + EmailContent.RECORD_ID + " integer primary key autoincrement, "
            + HostAuthColumns.PROTOCOL + " text, "
            + HostAuthColumns.ADDRESS + " text, "
            + HostAuthColumns.PORT + " integer, "
            + HostAuthColumns.FLAGS + " integer, "
            + HostAuthColumns.LOGIN + " text, "
            + HostAuthColumns.PASSWORD + " text, "
            + HostAuthColumns.DOMAIN + " text, "
            + HostAuthColumns.ACCOUNT_KEY + " integer,"
            + HostAuthColumns.CLIENT_CERT_ALIAS + " text,"
            + HostAuthColumns.SERVER_CERT + " blob"
            + ");";
        db.execSQL("create table " + HostAuth.TABLE_NAME + s);
    }

    static void resetHostAuthTable(SQLiteDatabase db, int oldVersion, int newVersion) {
        try {
            db.execSQL("drop table " + HostAuth.TABLE_NAME);
        } catch (SQLException e) {
        }
        createHostAuthTable(db);
    }

    static void createMailboxTable(SQLiteDatabase db) {
        String s = " (" + EmailContent.RECORD_ID + " integer primary key autoincrement, "
            + MailboxColumns.DISPLAY_NAME + " text, "
            + MailboxColumns.SERVER_ID + " text, "
            + MailboxColumns.PARENT_SERVER_ID + " text, "
            + MailboxColumns.PARENT_KEY + " integer, "
            + MailboxColumns.ACCOUNT_KEY + " integer, "
            + MailboxColumns.TYPE + " integer, "
            + MailboxColumns.DELIMITER + " integer, "
            + MailboxColumns.SYNC_KEY + " text, "
            + MailboxColumns.SYNC_LOOKBACK + " integer, "
            + MailboxColumns.SYNC_INTERVAL + " integer, "
            + MailboxColumns.SYNC_TIME + " integer, "
            + MailboxColumns.UNREAD_COUNT + " integer, "
            + MailboxColumns.FLAG_VISIBLE + " integer, "
            + MailboxColumns.FLAGS + " integer, "
            + MailboxColumns.VISIBLE_LIMIT + " integer, "
            + MailboxColumns.SYNC_STATUS + " text, "
            + MailboxColumns.MESSAGE_COUNT + " integer not null default 0, "
            + MailboxColumns.LAST_TOUCHED_TIME + " integer default 0, "
            + MailboxColumns.UI_SYNC_STATUS + " integer default 0, "
            + MailboxColumns.UI_LAST_SYNC_RESULT + " integer default 0, "
            + MailboxColumns.LAST_NOTIFIED_MESSAGE_KEY + " integer not null default 0, "
            + MailboxColumns.LAST_NOTIFIED_MESSAGE_COUNT + " integer not null default 0, "
            + MailboxColumns.TOTAL_COUNT + " integer, "
            + MailboxColumns.HIERARCHICAL_NAME + " text, "
            + MailboxColumns.LAST_FULL_SYNC_TIME + " integer"
            + ");";
        db.execSQL("create table " + Mailbox.TABLE_NAME + s);
        db.execSQL("create index mailbox_" + MailboxColumns.SERVER_ID
                + " on " + Mailbox.TABLE_NAME + " (" + MailboxColumns.SERVER_ID + ")");
        db.execSQL("create index mailbox_" + MailboxColumns.ACCOUNT_KEY
                + " on " + Mailbox.TABLE_NAME + " (" + MailboxColumns.ACCOUNT_KEY + ")");
        // Deleting a Mailbox deletes associated Messages in all three tables
        db.execSQL(TRIGGER_MAILBOX_DELETE);
    }

    static void resetMailboxTable(SQLiteDatabase db, int oldVersion, int newVersion) {
        try {
            db.execSQL("drop table " + Mailbox.TABLE_NAME);
        } catch (SQLException e) {
        }
        createMailboxTable(db);
    }

    static void createAttachmentTable(SQLiteDatabase db) {
        String s = " (" + EmailContent.RECORD_ID + " integer primary key autoincrement, "
            + AttachmentColumns.FILENAME + " text, "
            + AttachmentColumns.MIME_TYPE + " text, "
            + AttachmentColumns.SIZE + " integer, "
            + AttachmentColumns.CONTENT_ID + " text, "
            + AttachmentColumns.CONTENT_URI + " text, "
            + AttachmentColumns.MESSAGE_KEY + " integer, "
            + AttachmentColumns.LOCATION + " text, "
            + AttachmentColumns.ENCODING + " text, "
            + AttachmentColumns.CONTENT + " text, "
            + AttachmentColumns.FLAGS + " integer, "
            + AttachmentColumns.CONTENT_BYTES + " blob, "
            + AttachmentColumns.ACCOUNT_KEY + " integer, "
            + AttachmentColumns.UI_STATE + " integer, "
            + AttachmentColumns.UI_DESTINATION + " integer, "
            + AttachmentColumns.UI_DOWNLOADED_SIZE + " integer, "
            + AttachmentColumns.CACHED_FILE + " text"
            + ");";
        db.execSQL("create table " + Attachment.TABLE_NAME + s);
        db.execSQL(createIndex(Attachment.TABLE_NAME, AttachmentColumns.MESSAGE_KEY));
    }

    static void resetAttachmentTable(SQLiteDatabase db, int oldVersion, int newVersion) {
        try {
            db.execSQL("drop table " + Attachment.TABLE_NAME);
        } catch (SQLException e) {
        }
        createAttachmentTable(db);
    }

    static void createQuickResponseTable(SQLiteDatabase db) {
        String s = " (" + EmailContent.RECORD_ID + " integer primary key autoincrement, "
                + QuickResponseColumns.TEXT + " text, "
                + QuickResponseColumns.ACCOUNT_KEY + " integer"
                + ");";
        db.execSQL("create table " + QuickResponse.TABLE_NAME + s);
    }

    static void createBodyTable(SQLiteDatabase db) {
        String s = " (" + EmailContent.RECORD_ID + " integer primary key autoincrement, "
            + BodyColumns.MESSAGE_KEY + " integer, "
            + BodyColumns.HTML_CONTENT + " text, "
            + BodyColumns.TEXT_CONTENT + " text, "
            + BodyColumns.HTML_REPLY + " text, "
            + BodyColumns.TEXT_REPLY + " text, "
            + BodyColumns.SOURCE_MESSAGE_KEY + " text, "
            + BodyColumns.INTRO_TEXT + " text, "
            + BodyColumns.QUOTED_TEXT_START_POS + " integer"
            + ");";
        db.execSQL("create table " + Body.TABLE_NAME + s);
        db.execSQL(createIndex(Body.TABLE_NAME, BodyColumns.MESSAGE_KEY));
    }

    static void upgradeBodyTable(SQLiteDatabase db, int oldVersion, int newVersion) {
        if (oldVersion < 5) {
            try {
                db.execSQL("drop table " + Body.TABLE_NAME);
                createBodyTable(db);
                oldVersion = 5;
            } catch (SQLException e) {
            }
        }
        if (oldVersion == 5) {
            try {
                db.execSQL("alter table " + Body.TABLE_NAME
                        + " add " + BodyColumns.INTRO_TEXT + " text");
            } catch (SQLException e) {
                // Shouldn't be needed unless we're debugging and interrupt the process
                LogUtils.w(TAG, "Exception upgrading EmailProviderBody.db from v5 to v6", e);
            }
            oldVersion = 6;
        }
        if (oldVersion == 6 || oldVersion == 7) {
            try {
                db.execSQL("alter table " + Body.TABLE_NAME
                        + " add " + BodyColumns.QUOTED_TEXT_START_POS + " integer");
            } catch (SQLException e) {
                // Shouldn't be needed unless we're debugging and interrupt the process
                LogUtils.w(TAG, "Exception upgrading EmailProviderBody.db from v6 to v8", e);
            }
            oldVersion = 8;
        }
        if (oldVersion == 8) {
            // Move to Email2 version
            oldVersion = 100;
        }
    }

    protected static class BodyDatabaseHelper extends SQLiteOpenHelper {
        BodyDatabaseHelper(Context context, String name) {
            super(context, name, null, BODY_DATABASE_VERSION);
        }

        @Override
        public void onCreate(SQLiteDatabase db) {
            LogUtils.d(TAG, "Creating EmailProviderBody database");
            createBodyTable(db);
        }

        @Override
        public void onUpgrade(SQLiteDatabase db, int oldVersion, int newVersion) {
            upgradeBodyTable(db, oldVersion, newVersion);
        }

        @Override
        public void onOpen(SQLiteDatabase db) {
        }
    }

    /** Counts the number of messages in each mailbox, and updates the message count column. */
    @VisibleForTesting
    static void recalculateMessageCount(SQLiteDatabase db) {
        db.execSQL("update " + Mailbox.TABLE_NAME + " set " + MailboxColumns.MESSAGE_COUNT +
                "= (select count(*) from " + Message.TABLE_NAME +
                " where " + Message.MAILBOX_KEY + " = " +
                    Mailbox.TABLE_NAME + "." + EmailContent.RECORD_ID + ")");
    }

    protected static class DatabaseHelper extends SQLiteOpenHelper {
        Context mContext;

        DatabaseHelper(Context context, String name) {
            super(context, name, null, DATABASE_VERSION);
            mContext = context;
        }

        @Override
        public void onCreate(SQLiteDatabase db) {
            LogUtils.d(TAG, "Creating EmailProvider database");
            // Create all tables here; each class has its own method
            createMessageTable(mContext, db);
            createAttachmentTable(db);
            createMailboxTable(db);
            createHostAuthTable(db);
            createAccountTable(db);
            createMessageMoveTable(db);
            createMessageStateChangeTable(db);
            createPolicyTable(db);
            createQuickResponseTable(db);
        }

        @Override
        public void onDowngrade(SQLiteDatabase db, int oldVersion, int newVersion) {
            if (oldVersion == 101 && newVersion == 100) {
                LogUtils.d(TAG, "Downgrade from v101 to v100");
            } else {
                super.onDowngrade(db, oldVersion, newVersion);
            }
        }

        @Override
        @SuppressWarnings("deprecation")
        public void onUpgrade(SQLiteDatabase db, int oldVersion, int newVersion) {
            // For versions prior to 5, delete all data
            // Versions >= 5 require that data be preserved!
            if (oldVersion < 5) {
                android.accounts.Account[] accounts = AccountManager.get(mContext)
                        .getAccountsByType(LEGACY_SCHEME_EAS);
                for (android.accounts.Account account: accounts) {
                    AccountManager.get(mContext).removeAccount(account, null, null);
                }
                resetMessageTable(mContext, db, oldVersion, newVersion);
                resetAttachmentTable(db, oldVersion, newVersion);
                resetMailboxTable(db, oldVersion, newVersion);
                resetHostAuthTable(db, oldVersion, newVersion);
                resetAccountTable(db, oldVersion, newVersion);
                return;
            }
            if (oldVersion == 5) {
                // Message Tables: Add SyncColumns.SERVER_TIMESTAMP
                try {
                    db.execSQL("alter table " + Message.TABLE_NAME
                            + " add column " + SyncColumns.SERVER_TIMESTAMP + " integer" + ";");
                    db.execSQL("alter table " + Message.UPDATED_TABLE_NAME
                            + " add column " + SyncColumns.SERVER_TIMESTAMP + " integer" + ";");
                    db.execSQL("alter table " + Message.DELETED_TABLE_NAME
                            + " add column " + SyncColumns.SERVER_TIMESTAMP + " integer" + ";");
                } catch (SQLException e) {
                    // Shouldn't be needed unless we're debugging and interrupt the process
                    LogUtils.w(TAG, "Exception upgrading EmailProvider.db from v5 to v6", e);
                }
            }
            // TODO: Change all these to strict inequalities
            if (oldVersion <= 6) {
                // Use the newer mailbox_delete trigger
                db.execSQL("drop trigger mailbox_delete;");
                db.execSQL(TRIGGER_MAILBOX_DELETE);
            }
            if (oldVersion <= 7) {
                // add the security (provisioning) column
                try {
                    db.execSQL("alter table " + Account.TABLE_NAME
                            + " add column " + AccountColumns.SECURITY_FLAGS + " integer" + ";");
                } catch (SQLException e) {
                    // Shouldn't be needed unless we're debugging and interrupt the process
                    LogUtils.w(TAG, "Exception upgrading EmailProvider.db from 7 to 8 " + e);
                }
            }
            if (oldVersion <= 8) {
                // accounts: add security sync key & user signature columns
                try {
                    db.execSQL("alter table " + Account.TABLE_NAME
                            + " add column " + AccountColumns.SECURITY_SYNC_KEY + " text" + ";");
                    db.execSQL("alter table " + Account.TABLE_NAME
                            + " add column " + AccountColumns.SIGNATURE + " text" + ";");
                } catch (SQLException e) {
                    // Shouldn't be needed unless we're debugging and interrupt the process
                    LogUtils.w(TAG, "Exception upgrading EmailProvider.db from 8 to 9 " + e);
                }
            }
            if (oldVersion <= 9) {
                // Message: add meeting info column into Message tables
                try {
                    db.execSQL("alter table " + Message.TABLE_NAME
                            + " add column " + MessageColumns.MEETING_INFO + " text" + ";");
                    db.execSQL("alter table " + Message.UPDATED_TABLE_NAME
                            + " add column " + MessageColumns.MEETING_INFO + " text" + ";");
                    db.execSQL("alter table " + Message.DELETED_TABLE_NAME
                            + " add column " + MessageColumns.MEETING_INFO + " text" + ";");
                } catch (SQLException e) {
                    // Shouldn't be needed unless we're debugging and interrupt the process
                    LogUtils.w(TAG, "Exception upgrading EmailProvider.db from 9 to 10 " + e);
                }
            }
            if (oldVersion <= 10) {
                // Attachment: add content and flags columns
                try {
                    db.execSQL("alter table " + Attachment.TABLE_NAME
                            + " add column " + AttachmentColumns.CONTENT + " text" + ";");
                    db.execSQL("alter table " + Attachment.TABLE_NAME
                            + " add column " + AttachmentColumns.FLAGS + " integer" + ";");
                } catch (SQLException e) {
                    // Shouldn't be needed unless we're debugging and interrupt the process
                    LogUtils.w(TAG, "Exception upgrading EmailProvider.db from 10 to 11 " + e);
                }
            }
            if (oldVersion <= 11) {
                // Attachment: add content_bytes
                try {
                    db.execSQL("alter table " + Attachment.TABLE_NAME
                            + " add column " + AttachmentColumns.CONTENT_BYTES + " blob" + ";");
                } catch (SQLException e) {
                    // Shouldn't be needed unless we're debugging and interrupt the process
                    LogUtils.w(TAG, "Exception upgrading EmailProvider.db from 11 to 12 " + e);
                }
            }
            if (oldVersion <= 12) {
                try {
                    db.execSQL("alter table " + Mailbox.TABLE_NAME
                            + " add column " + Mailbox.MESSAGE_COUNT
                                    +" integer not null default 0" + ";");
                    recalculateMessageCount(db);
                } catch (SQLException e) {
                    // Shouldn't be needed unless we're debugging and interrupt the process
                    LogUtils.w(TAG, "Exception upgrading EmailProvider.db from 12 to 13 " + e);
                }
            }
            if (oldVersion <= 13) {
                try {
                    db.execSQL("alter table " + Message.TABLE_NAME
                            + " add column " + Message.SNIPPET
                                    +" text" + ";");
                } catch (SQLException e) {
                    // Shouldn't be needed unless we're debugging and interrupt the process
                    LogUtils.w(TAG, "Exception upgrading EmailProvider.db from 13 to 14 " + e);
                }
            }
            if (oldVersion <= 14) {
                try {
                    db.execSQL("alter table " + Message.DELETED_TABLE_NAME
                            + " add column " + Message.SNIPPET +" text" + ";");
                    db.execSQL("alter table " + Message.UPDATED_TABLE_NAME
                            + " add column " + Message.SNIPPET +" text" + ";");
                } catch (SQLException e) {
                    // Shouldn't be needed unless we're debugging and interrupt the process
                    LogUtils.w(TAG, "Exception upgrading EmailProvider.db from 14 to 15 " + e);
                }
            }
            if (oldVersion <= 15) {
                try {
                    db.execSQL("alter table " + Attachment.TABLE_NAME
                            + " add column " + Attachment.ACCOUNT_KEY +" integer" + ";");
                    // Update all existing attachments to add the accountKey data
                    db.execSQL("update " + Attachment.TABLE_NAME + " set " +
                            Attachment.ACCOUNT_KEY + "= (SELECT " + Message.TABLE_NAME + "." +
                            Message.ACCOUNT_KEY + " from " + Message.TABLE_NAME + " where " +
                            Message.TABLE_NAME + "." + Message.RECORD_ID + " = " +
                            Attachment.TABLE_NAME + "." + Attachment.MESSAGE_KEY + ")");
                } catch (SQLException e) {
                    // Shouldn't be needed unless we're debugging and interrupt the process
                    LogUtils.w(TAG, "Exception upgrading EmailProvider.db from 15 to 16 " + e);
                }
            }
            if (oldVersion <= 16) {
                try {
                    db.execSQL("alter table " + Mailbox.TABLE_NAME
                            + " add column " + Mailbox.PARENT_KEY + " integer;");
                } catch (SQLException e) {
                    // Shouldn't be needed unless we're debugging and interrupt the process
                    LogUtils.w(TAG, "Exception upgrading EmailProvider.db from 16 to 17 " + e);
                }
            }
            if (oldVersion <= 17) {
                upgradeFromVersion17ToVersion18(db);
            }
            if (oldVersion <= 18) {
                try {
                    db.execSQL("alter table " + Account.TABLE_NAME
                            + " add column " + Account.POLICY_KEY + " integer;");
                    db.execSQL("drop trigger account_delete;");
                    db.execSQL(TRIGGER_ACCOUNT_DELETE);
                    createPolicyTable(db);
                    convertPolicyFlagsToPolicyTable(db);
                } catch (SQLException e) {
                    // Shouldn't be needed unless we're debugging and interrupt the process
                    LogUtils.w(TAG, "Exception upgrading EmailProvider.db from 18 to 19 " + e);
                }
            }
            if (oldVersion <= 19) {
                try {
                    db.execSQL("alter table " + Policy.TABLE_NAME
                            + " add column " + PolicyColumns.REQUIRE_MANUAL_SYNC_WHEN_ROAMING +
                            " integer;");
                    db.execSQL("alter table " + Policy.TABLE_NAME
                            + " add column " + PolicyColumns.DONT_ALLOW_CAMERA + " integer;");
                    db.execSQL("alter table " + Policy.TABLE_NAME
                            + " add column " + PolicyColumns.DONT_ALLOW_ATTACHMENTS + " integer;");
                    db.execSQL("alter table " + Policy.TABLE_NAME
                            + " add column " + PolicyColumns.DONT_ALLOW_HTML + " integer;");
                    db.execSQL("alter table " + Policy.TABLE_NAME
                            + " add column " + PolicyColumns.MAX_ATTACHMENT_SIZE + " integer;");
                    db.execSQL("alter table " + Policy.TABLE_NAME
                            + " add column " + PolicyColumns.MAX_TEXT_TRUNCATION_SIZE +
                            " integer;");
                    db.execSQL("alter table " + Policy.TABLE_NAME
                            + " add column " + PolicyColumns.MAX_HTML_TRUNCATION_SIZE +
                            " integer;");
                    db.execSQL("alter table " + Policy.TABLE_NAME
                            + " add column " + PolicyColumns.MAX_EMAIL_LOOKBACK + " integer;");
                    db.execSQL("alter table " + Policy.TABLE_NAME
                            + " add column " + PolicyColumns.MAX_CALENDAR_LOOKBACK + " integer;");
                    db.execSQL("alter table " + Policy.TABLE_NAME
                            + " add column " + PolicyColumns.PASSWORD_RECOVERY_ENABLED +
                            " integer;");
                } catch (SQLException e) {
                    // Shouldn't be needed unless we're debugging and interrupt the process
                    LogUtils.w(TAG, "Exception upgrading EmailProvider.db from 19 to 20 " + e);
                }
            }
            if (oldVersion <= 21) {
                upgradeFromVersion21ToVersion22(db, mContext);
                oldVersion = 22;
            }
            if (oldVersion <= 22) {
                upgradeFromVersion22ToVersion23(db);
            }
            if (oldVersion <= 23) {
                upgradeFromVersion23ToVersion24(db);
            }
            if (oldVersion <= 24) {
                upgradeFromVersion24ToVersion25(db);
            }
            if (oldVersion <= 25) {
                upgradeFromVersion25ToVersion26(db);
            }
            if (oldVersion <= 26) {
                try {
                    db.execSQL("alter table " + Message.TABLE_NAME
                            + " add column " + Message.PROTOCOL_SEARCH_INFO + " text;");
                    db.execSQL("alter table " + Message.DELETED_TABLE_NAME
                            + " add column " + Message.PROTOCOL_SEARCH_INFO +" text" + ";");
                    db.execSQL("alter table " + Message.UPDATED_TABLE_NAME
                            + " add column " + Message.PROTOCOL_SEARCH_INFO +" text" + ";");
                } catch (SQLException e) {
                    // Shouldn't be needed unless we're debugging and interrupt the process
                    LogUtils.w(TAG, "Exception upgrading EmailProvider.db from 26 to 27 " + e);
                }
            }
            if (oldVersion <= 28) {
                try {
                    db.execSQL("alter table " + Policy.TABLE_NAME
                            + " add column " + Policy.PROTOCOL_POLICIES_ENFORCED + " text;");
                    db.execSQL("alter table " + Policy.TABLE_NAME
                            + " add column " + Policy.PROTOCOL_POLICIES_UNSUPPORTED + " text;");
                } catch (SQLException e) {
                    // Shouldn't be needed unless we're debugging and interrupt the process
                    LogUtils.w(TAG, "Exception upgrading EmailProvider.db from 28 to 29 " + e);
                }
            }
            if (oldVersion <= 29) {
                upgradeFromVersion29ToVersion30(db);
            }
            if (oldVersion <= 30) {
                try {
                    db.execSQL("alter table " + Mailbox.TABLE_NAME
                            + " add column " + Mailbox.UI_SYNC_STATUS + " integer;");
                    db.execSQL("alter table " + Mailbox.TABLE_NAME
                            + " add column " + Mailbox.UI_LAST_SYNC_RESULT + " integer;");
                } catch (SQLException e) {
                    // Shouldn't be needed unless we're debugging and interrupt the process
                    LogUtils.w(TAG, "Exception upgrading EmailProvider.db from 30 to 31 " + e);
                }
            }
            if (oldVersion <= 31) {
                try {
                    db.execSQL("alter table " + Mailbox.TABLE_NAME
                            + " add column " + Mailbox.LAST_NOTIFIED_MESSAGE_KEY + " integer;");
                    db.execSQL("alter table " + Mailbox.TABLE_NAME
                            + " add column " + Mailbox.LAST_NOTIFIED_MESSAGE_COUNT + " integer;");
                    db.execSQL("update Mailbox set " + Mailbox.LAST_NOTIFIED_MESSAGE_KEY +
                            "=0 where " + Mailbox.LAST_NOTIFIED_MESSAGE_KEY + " IS NULL");
                    db.execSQL("update Mailbox set " + Mailbox.LAST_NOTIFIED_MESSAGE_COUNT +
                            "=0 where " + Mailbox.LAST_NOTIFIED_MESSAGE_COUNT + " IS NULL");
                } catch (SQLException e) {
                    // Shouldn't be needed unless we're debugging and interrupt the process
                    LogUtils.w(TAG, "Exception upgrading EmailProvider.db from 31 to 32 " + e);
                }
            }
            if (oldVersion <= 32) {
                try {
                    db.execSQL("alter table " + Attachment.TABLE_NAME
                            + " add column " + Attachment.UI_STATE + " integer;");
                    db.execSQL("alter table " + Attachment.TABLE_NAME
                            + " add column " + Attachment.UI_DESTINATION + " integer;");
                    db.execSQL("alter table " + Attachment.TABLE_NAME
                            + " add column " + Attachment.UI_DOWNLOADED_SIZE + " integer;");
                    // If we have a contentUri then the attachment is saved
                    // uiDestination of 0 = "cache", so we don't have to set this
                    db.execSQL("update " + Attachment.TABLE_NAME + " set " + Attachment.UI_STATE +
                            "=" + UIProvider.AttachmentState.SAVED + " where " +
                            AttachmentColumns.CONTENT_URI + " is not null;");
                } catch (SQLException e) {
                    // Shouldn't be needed unless we're debugging and interrupt the process
                    LogUtils.w(TAG, "Exception upgrading EmailProvider.db from 32 to 33 " + e);
                }
            }
            if (oldVersion <= 33) {
                try {
                    db.execSQL("alter table " + Mailbox.TABLE_NAME
                            + " add column " + MailboxColumns.TOTAL_COUNT + " integer;");
                } catch (SQLException e) {
                    // Shouldn't be needed unless we're debugging and interrupt the process
                    LogUtils.w(TAG, "Exception upgrading EmailProvider.db from 33 to 34 " + e);
                }
            }
            if (oldVersion <= 34) {
                try {
                    db.execSQL("update " + Mailbox.TABLE_NAME + " set " +
                            MailboxColumns.LAST_TOUCHED_TIME + " = " +
                            Mailbox.DRAFTS_DEFAULT_TOUCH_TIME + " WHERE " + MailboxColumns.TYPE +
                            " = " + Mailbox.TYPE_DRAFTS);
                    db.execSQL("update " + Mailbox.TABLE_NAME + " set " +
                            MailboxColumns.LAST_TOUCHED_TIME + " = " +
                            Mailbox.SENT_DEFAULT_TOUCH_TIME + " WHERE " + MailboxColumns.TYPE +
                            " = " + Mailbox.TYPE_SENT);
                } catch (SQLException e) {
                    // Shouldn't be needed unless we're debugging and interrupt the process
                    LogUtils.w(TAG, "Exception upgrading EmailProvider.db from 34 to 35 " + e);
                }
            }
            if (oldVersion <= 36) {
                try {
                    // Set "supports settings" for EAS mailboxes
                    db.execSQL("update " + Mailbox.TABLE_NAME + " set " +
                            MailboxColumns.FLAGS + "=" + MailboxColumns.FLAGS + "|" +
                            Mailbox.FLAG_SUPPORTS_SETTINGS + " where (" +
                            MailboxColumns.FLAGS + "&" + Mailbox.FLAG_HOLDS_MAIL + ")!=0 and " +
                            MailboxColumns.ACCOUNT_KEY + " IN (SELECT " + Account.TABLE_NAME +
                            "." + AccountColumns.ID + " from " + Account.TABLE_NAME + "," +
                            HostAuth.TABLE_NAME + " where " + Account.TABLE_NAME + "." +
                            AccountColumns.HOST_AUTH_KEY_RECV + "=" + HostAuth.TABLE_NAME + "." +
                            HostAuthColumns.ID + " and " + HostAuthColumns.PROTOCOL + "='" +
                            LEGACY_SCHEME_EAS + "')");
                } catch (SQLException e) {
                    // Shouldn't be needed unless we're debugging and interrupt the process
                    LogUtils.w(TAG, "Exception upgrading EmailProvider.db from 35 to 36 " + e);
                }
            }
            if (oldVersion <= 37) {
                try {
                    db.execSQL("alter table " + Message.TABLE_NAME
                            + " add column " + MessageColumns.THREAD_TOPIC + " text;");
                } catch (SQLException e) {
                    // Shouldn't be needed unless we're debugging and interrupt the process
                    LogUtils.w(TAG, "Exception upgrading EmailProvider.db from 37 to 38 " + e);
                }
            }
            if (oldVersion <= 38) {
                try {
                    db.execSQL("alter table " + Message.DELETED_TABLE_NAME
                            + " add column " + MessageColumns.THREAD_TOPIC + " text;");
                    db.execSQL("alter table " + Message.UPDATED_TABLE_NAME
                            + " add column " + MessageColumns.THREAD_TOPIC + " text;");
                } catch (SQLException e) {
                    // Shouldn't be needed unless we're debugging and interrupt the process
                    LogUtils.w(TAG, "Exception upgrading EmailProvider.db from 38 to 39 " + e);
                }
            }
            if (oldVersion <= 39) {
                upgradeToEmail2(db);
            }
            if (oldVersion <= 102) {
                try {
                    db.execSQL("alter table " + Mailbox.TABLE_NAME
                            + " add " + MailboxColumns.HIERARCHICAL_NAME + " text");
                } catch (SQLException e) {
                    // Shouldn't be needed unless we're debugging and interrupt the process
                    LogUtils.w(TAG, "Exception upgrading EmailProvider.db from v10x to v103", e);
                }
            }
            if (oldVersion <= 103) {
                try {
                    db.execSQL("alter table " + Message.TABLE_NAME
                            + " add " + MessageColumns.SYNC_DATA + " text");
                } catch (SQLException e) {
                    // Shouldn't be needed unless we're debugging and interrupt the process
                    LogUtils.w(TAG, "Exception upgrading EmailProvider.db from v103 to v104", e);
                }
            }
            if (oldVersion <= 104) {
                try {
                    db.execSQL("alter table " + Message.UPDATED_TABLE_NAME
                            + " add " + MessageColumns.SYNC_DATA + " text");
                    db.execSQL("alter table " + Message.DELETED_TABLE_NAME
                            + " add " + MessageColumns.SYNC_DATA + " text");
                } catch (SQLException e) {
                    // Shouldn't be needed unless we're debugging and interrupt the process
                    LogUtils.w(TAG, "Exception upgrading EmailProvider.db from v104 to v105", e);
                }
            }
            if (oldVersion <= 105) {
                try {
                    db.execSQL("alter table " + HostAuth.TABLE_NAME
                            + " add " + HostAuthColumns.SERVER_CERT + " blob");
                } catch (SQLException e) {
                    // Shouldn't be needed unless we're debugging and interrupt the process
                    LogUtils.w(TAG, "Exception upgrading EmailProvider.db from v105 to v106", e);
                }
            }
            if (oldVersion <= 106) {
                try {
                    db.execSQL("alter table " + Message.TABLE_NAME
                            + " add " + MessageColumns.FLAG_SEEN + " integer");
                    db.execSQL("alter table " + Message.UPDATED_TABLE_NAME
                            + " add " + MessageColumns.FLAG_SEEN + " integer");
                    db.execSQL("alter table " + Message.DELETED_TABLE_NAME
                            + " add " + MessageColumns.FLAG_SEEN + " integer");
                } catch (SQLException e) {
                    // Shouldn't be needed unless we're debugging and interrupt the process
                    LogUtils.w(TAG, "Exception upgrading EmailProvider.db from v106 to v107", e);
                }
            }
            if (oldVersion <= 107) {
                try {
                    db.execSQL("alter table " + Attachment.TABLE_NAME
                            + " add column " + Attachment.CACHED_FILE +" text" + ";");
                } catch (SQLException e) {
                    // Shouldn't be needed unless we're debugging and interrupt the process
                    LogUtils.w(TAG, "Exception upgrading EmailProvider.db from v107 to v108", e);
                }
            }
            if (oldVersion <= 108) {
                // Migrate the accounts with the correct account type
                migrateLegacyAccounts(db, mContext);
            }
            if (oldVersion <= 109) {
                // Fix any mailboxes that have ping or push_hold states.
                db.execSQL("update " + Mailbox.TABLE_NAME + " set " + MailboxColumns.SYNC_INTERVAL
                        + "=" + Mailbox.CHECK_INTERVAL_PUSH + " where "
                        + MailboxColumns.SYNC_INTERVAL + "<" + Mailbox.CHECK_INTERVAL_PUSH);

                // Fix invalid syncLookback values.
                db.execSQL("update " + Account.TABLE_NAME + " set " + AccountColumns.SYNC_LOOKBACK
                        + "=" + SyncWindow.SYNC_WINDOW_1_WEEK + " where "
                        + AccountColumns.SYNC_LOOKBACK + " is null or "
                        + AccountColumns.SYNC_LOOKBACK + "<" + SyncWindow.SYNC_WINDOW_1_DAY + " or "
                        + AccountColumns.SYNC_LOOKBACK + ">" + SyncWindow.SYNC_WINDOW_ALL);

                db.execSQL("update " + Mailbox.TABLE_NAME + " set " + MailboxColumns.SYNC_LOOKBACK
                        + "=" + SyncWindow.SYNC_WINDOW_ACCOUNT + " where "
                        + MailboxColumns.SYNC_LOOKBACK + " is null or "
                        + MailboxColumns.SYNC_LOOKBACK + "<" + SyncWindow.SYNC_WINDOW_1_DAY + " or "
                        + MailboxColumns.SYNC_LOOKBACK + ">" + SyncWindow.SYNC_WINDOW_ALL);
            }
            if (oldVersion <= 110) {
                // Delete account mailboxes.
                db.execSQL("delete from " + Mailbox.TABLE_NAME + " where " + MailboxColumns.TYPE
                        + "=" +Mailbox.TYPE_EAS_ACCOUNT_MAILBOX);
            }
            if (oldVersion <= 111) {
                // Mailbox sync interval now indicates whether this mailbox syncs with the rest
                // of the account. Anyone who was syncing at all, plus outboxes, are set to 1,
                // everyone else is 0.
                db.execSQL("update " + Mailbox.TABLE_NAME + " set " + MailboxColumns.SYNC_INTERVAL
                        + "=case when " + MailboxColumns.SYNC_INTERVAL + "="
                        + Mailbox.CHECK_INTERVAL_NEVER + " then 0 else 1 end");
            }
            if (oldVersion >= 110 && oldVersion <= 112) {
                // v110 had dropped these triggers, but starting with v113 we restored them
                // (and altered the 109 -> 110 upgrade code to stop dropping them).
                // We therefore only add them back for the versions in between. We also need to
                // compute the correct value at this point as well.
                recalculateMessageCount(db);
                createMessageCountTriggers(db);
            }

            if (oldVersion <= 113) {
                try {
                    db.execSQL("alter table " + Mailbox.TABLE_NAME
                            + " add column " + MailboxColumns.LAST_FULL_SYNC_TIME +" integer" + ";");
                    final ContentValues cv = new ContentValues(1);
                    cv.put(MailboxColumns.LAST_FULL_SYNC_TIME, 0);
                    db.update(Mailbox.TABLE_NAME, cv, null, null);
                } catch (final SQLException e) {
                    // Shouldn't be needed unless we're debugging and interrupt the process
                    LogUtils.w(TAG, "Exception upgrading EmailProvider.db from v113 to v114", e);
                }
            }

            if (oldVersion <= 114) {
                try {
                    db.execSQL("alter table " + Account.TABLE_NAME
                            + " add column " + AccountColumns.PING_DURATION +" integer" + ";");
                    final ContentValues cv = new ContentValues(1);
                    cv.put(AccountColumns.PING_DURATION, 0);
                    db.update(Account.TABLE_NAME, cv, null, null);
                } catch (final SQLException e) {
                    // Shouldn't be needed unless we're debugging and interrupt the process
                    LogUtils.w(TAG, "Exception upgrading EmailProvider.db from v113 to v114", e);
                }
            }

            if (oldVersion <= 115) {
                createMessageMoveTable(db);
                createMessageStateChangeTable(db);
            }

            /**
             * Originally, at 116, we added a trigger to delete duplicate messages.
             * But we needed to change that trigger for version 120, so when we get
             * there, we'll drop the trigger if it exists and create a new version.
             */

            /**
             * This statement changes the syncInterval column to 0 for all IMAP mailboxes.
             * It does this by matching mailboxes against all account IDs whose receive auth is
             * either R.string.protocol_legacy_imap, R.string.protocol_imap or "imap"
             */
            if (oldVersion <= 117) {
                db.execSQL("update " + Mailbox.TABLE_NAME + " set " + MailboxColumns.SYNC_INTERVAL
                        + "=0 where " + MailboxColumns.ACCOUNT_KEY + " in (select "
                        + Account.TABLE_NAME + "." + AccountColumns.ID + " from "
                        + Account.TABLE_NAME + " join " + HostAuth.TABLE_NAME + " where "
                        + HostAuth.TABLE_NAME + "." + HostAuth.ID + "=" + Account.TABLE_NAME + "."
                        + Account.HOST_AUTH_KEY_RECV + " and (" + HostAuth.TABLE_NAME + "."
                        + HostAuthColumns.PROTOCOL + "='"
                        + mContext.getString(R.string.protocol_legacy_imap) + "' or "
                        + HostAuth.TABLE_NAME + "." + HostAuthColumns.PROTOCOL + "='"
                        + mContext.getString(R.string.protocol_imap) + "' or "
                        + HostAuth.TABLE_NAME + "." + HostAuthColumns.PROTOCOL + "='imap'));");
            }

            /**
             * This statement changes the sync interval column to 0 for all DRAFTS type mailboxes,
             * and deletes any messages that are:
             *   * synced from the server, and
             *   * in an exchange account draft folder
             *
             * This is primary for Exchange (b/11158759) but we don't sync draft folders for any
             * other account type anyway.
             * This will only affect people who used intermediate builds between email1 and email2,
             * it should be a no-op for most users.
             */
            if (oldVersion <= 118) {
                db.execSQL("update " + Mailbox.TABLE_NAME + " set " + MailboxColumns.SYNC_INTERVAL
                        + "=0 where " + MailboxColumns.TYPE + "=" + Mailbox.TYPE_DRAFTS);

                db.execSQL("delete from " + Message.TABLE_NAME + " where "
                        + "(" + SyncColumns.SERVER_ID + " not null and "
                        + SyncColumns.SERVER_ID + "!='') and "
                        + MessageColumns.MAILBOX_KEY + " in (select "
                        + MailboxColumns.ID + " from " + Mailbox.TABLE_NAME + " where "
                        + MailboxColumns.TYPE + "=" + Mailbox.TYPE_DRAFTS + ")");
            }

            // We originally dropped and recreated the deleteDuplicateMessagesTrigger here at
            // version 120. We needed to update it again at version 123, so there's no reason
            // to do it twice.

            // Add the mainMailboxKey column, and get rid of any messages in the search_results
            // folder.
            if (oldVersion <= 120) {
                db.execSQL("alter table " + Message.TABLE_NAME
                        + " add " + MessageColumns.MAIN_MAILBOX_KEY + " integer");

                // Delete all TYPE_SEARCH mailboxes. These will be for stale queries anyway, and
                // the messages in them will not have the mainMailboxKey column correctly populated.
                // We have a trigger (See TRIGGER_MAILBOX_DELETE) that will delete any messages
                // in the deleted mailboxes.
                db.execSQL("delete from " + Mailbox.TABLE_NAME + " where "
                        + Mailbox.TYPE + "=" + Mailbox.TYPE_SEARCH);
            }

            if (oldVersion <= 121) {
                // The previous update omitted making these changes to the Message_Updates and
                // Message_Deletes tables. The app will actually crash in between these versions!
                db.execSQL("alter table " + Message.UPDATED_TABLE_NAME
                        + " add " + MessageColumns.MAIN_MAILBOX_KEY + " integer");
                db.execSQL("alter table " + Message.DELETED_TABLE_NAME
                        + " add " + MessageColumns.MAIN_MAILBOX_KEY + " integer");
            }

            if (oldVersion <= 122) {
                if (oldVersion >= 117) {
                    /**
                     * This trigger was originally created at version 117, but we needed to change
                     * it for version 122. So if our oldVersion is 117 or more, we know we have that
                     * trigger and must drop it before re creating it.
                     */
                    dropDeleteDuplicateMessagesTrigger(db);
                }
                createDeleteDuplicateMessagesTrigger(mContext, db);
            }
<<<<<<< HEAD
            if (oldVersion <= 123) {
                try {
                    db.execSQL("alter table " + Account.TABLE_NAME
                            + " add column " + AccountColumns.SET_SYNC_SIZE_ENABLED + " integer"
                            + " default " + SyncSize.ENABLED_DEFAULT_VALUE + ";");
                    db.execSQL("alter table " + Account.TABLE_NAME
                            + " add column " + AccountColumns.SYNC_SIZE + " integer"
                            + " default " + SyncSize.SYNC_SIZE_DEFAULT_VALUE + ";");
                } catch (SQLException e) {
                    // Shouldn't be needed unless we're debugging and interrupt the process
                    LogUtils.w(TAG, "Exception upgrading EmailProvider.db from 120 to 121 " + e);
=======

            if (oldVersion <= 123) {
                try {
                    db.execSQL("alter table " + Account.TABLE_NAME
                            + " add column " + AccountColumns.MAX_ATTACHMENT_SIZE +" integer" + ";");
                    final ContentValues cv = new ContentValues(1);
                    cv.put(AccountColumns.MAX_ATTACHMENT_SIZE, 0);
                    db.update(Account.TABLE_NAME, cv, null, null);
                } catch (final SQLException e) {
                    // Shouldn't be needed unless we're debugging and interrupt the process
                    LogUtils.w(TAG, "Exception upgrading EmailProvider.db from v123 to v124", e);
>>>>>>> 8efa01d0
                }
            }
        }

        @Override
        public void onOpen(SQLiteDatabase db) {
            try {
                // Cleanup some nasty records
                db.execSQL("DELETE FROM " + Account.TABLE_NAME
                        + " WHERE " + AccountColumns.DISPLAY_NAME + " ISNULL;");
                db.execSQL("DELETE FROM " + HostAuth.TABLE_NAME
                        + " WHERE " + HostAuthColumns.PROTOCOL + " ISNULL;");
            } catch (SQLException e) {
                // Shouldn't be needed unless we're debugging and interrupt the process
                LogUtils.e(TAG, e, "Exception cleaning EmailProvider.db");
            }
        }
    }

    @VisibleForTesting
    @SuppressWarnings("deprecation")
    static void convertPolicyFlagsToPolicyTable(SQLiteDatabase db) {
        Cursor c = db.query(Account.TABLE_NAME,
                new String[] {EmailContent.RECORD_ID /*0*/, AccountColumns.SECURITY_FLAGS /*1*/},
                AccountColumns.SECURITY_FLAGS + ">0", null, null, null, null);
        try {
            ContentValues cv = new ContentValues();
            String[] args = new String[1];
            while (c.moveToNext()) {
                long securityFlags = c.getLong(1 /*SECURITY_FLAGS*/);
                Policy policy = LegacyPolicySet.flagsToPolicy(securityFlags);
                long policyId = db.insert(Policy.TABLE_NAME, null, policy.toContentValues());
                cv.put(AccountColumns.POLICY_KEY, policyId);
                cv.putNull(AccountColumns.SECURITY_FLAGS);
                args[0] = Long.toString(c.getLong(0 /*RECORD_ID*/));
                db.update(Account.TABLE_NAME, cv, EmailContent.RECORD_ID + "=?", args);
            }
        } finally {
            c.close();
        }
    }

    /** Upgrades the database from v17 to v18 */
    @VisibleForTesting
    static void upgradeFromVersion17ToVersion18(SQLiteDatabase db) {
        // Copy the displayName column to the serverId column. In v18 of the database,
        // we use the serverId for IMAP/POP3 mailboxes instead of overloading the
        // display name.
        //
        // For posterity; this is the command we're executing:
        //sqlite> UPDATE mailbox SET serverid=displayname WHERE mailbox._id in (
        //        ...> SELECT mailbox._id FROM mailbox,account,hostauth WHERE
        //        ...> (mailbox.parentkey isnull OR mailbox.parentkey=0) AND
        //        ...> mailbox.accountkey=account._id AND
        //        ...> account.hostauthkeyrecv=hostauth._id AND
        //        ...> (hostauth.protocol='imap' OR hostauth.protocol='pop3'));
        try {
            db.execSQL(
                    "UPDATE " + Mailbox.TABLE_NAME + " SET "
                    + MailboxColumns.SERVER_ID + "=" + MailboxColumns.DISPLAY_NAME
                    + " WHERE "
                    + Mailbox.TABLE_NAME + "." + MailboxColumns.ID + " IN ( SELECT "
                    + Mailbox.TABLE_NAME + "." + MailboxColumns.ID + " FROM "
                    + Mailbox.TABLE_NAME + "," + Account.TABLE_NAME + ","
                    + HostAuth.TABLE_NAME + " WHERE "
                    + "("
                    + Mailbox.TABLE_NAME + "." + MailboxColumns.PARENT_KEY + " isnull OR "
                    + Mailbox.TABLE_NAME + "." + MailboxColumns.PARENT_KEY + "=0 "
                    + ") AND "
                    + Mailbox.TABLE_NAME + "." + MailboxColumns.ACCOUNT_KEY + "="
                    + Account.TABLE_NAME + "." + AccountColumns.ID + " AND "
                    + Account.TABLE_NAME + "." + AccountColumns.HOST_AUTH_KEY_RECV + "="
                    + HostAuth.TABLE_NAME + "." + HostAuthColumns.ID + " AND ( "
                    + HostAuth.TABLE_NAME + "." + HostAuthColumns.PROTOCOL + "='imap' OR "
                    + HostAuth.TABLE_NAME + "." + HostAuthColumns.PROTOCOL + "='pop3' ) )");
        } catch (SQLException e) {
            // Shouldn't be needed unless we're debugging and interrupt the process
            LogUtils.w(TAG, "Exception upgrading EmailProvider.db from 17 to 18 " + e);
        }
        ContentCache.invalidateAllCaches();
    }

    /**
     * Upgrade the database from v21 to v22
     * This entails creating AccountManager accounts for all pop3 and imap accounts
     */

    private static final String[] V21_ACCOUNT_PROJECTION =
        new String[] {AccountColumns.HOST_AUTH_KEY_RECV, AccountColumns.EMAIL_ADDRESS};
    private static final int V21_ACCOUNT_RECV = 0;
    private static final int V21_ACCOUNT_EMAIL = 1;

    private static final String[] V21_HOSTAUTH_PROJECTION =
        new String[] {HostAuthColumns.PROTOCOL, HostAuthColumns.PASSWORD};
    private static final int V21_HOSTAUTH_PROTOCOL = 0;
    private static final int V21_HOSTAUTH_PASSWORD = 1;

    private static void createAccountManagerAccount(Context context, String login, String type,
            String password) {
        final AccountManager accountManager = AccountManager.get(context);

        if (isAccountPresent(accountManager, login, type)) {
            // The account already exists,just return
            return;
        }
        LogUtils.v("Email", "Creating account %s %s", login, type);
        final android.accounts.Account amAccount = new android.accounts.Account(login, type);
        accountManager.addAccountExplicitly(amAccount, password, null);
        ContentResolver.setIsSyncable(amAccount, EmailContent.AUTHORITY, 1);
        ContentResolver.setSyncAutomatically(amAccount, EmailContent.AUTHORITY, true);
        ContentResolver.setIsSyncable(amAccount, ContactsContract.AUTHORITY, 0);
        ContentResolver.setIsSyncable(amAccount, CalendarContract.AUTHORITY, 0);
    }

    private static boolean isAccountPresent(AccountManager accountManager, String name,
            String type) {
        final android.accounts.Account[] amAccounts = accountManager.getAccountsByType(type);
        if (amAccounts != null) {
            for (android.accounts.Account account : amAccounts) {
                if (TextUtils.equals(account.name, name) && TextUtils.equals(account.type, type)) {
                    return true;
                }
            }
        }
        return false;
    }

    @VisibleForTesting
    static void upgradeFromVersion21ToVersion22(SQLiteDatabase db, Context accountManagerContext) {
        migrateLegacyAccounts(db, accountManagerContext);
    }

    private static void migrateLegacyAccounts(SQLiteDatabase db, Context accountManagerContext) {
        final Map<String, String> legacyToNewTypeMap = new ImmutableMap.Builder<String, String>()
                .put(LEGACY_SCHEME_POP3,
                        accountManagerContext.getString(R.string.account_manager_type_pop3))
                .put(LEGACY_SCHEME_IMAP,
                        accountManagerContext.getString(R.string.account_manager_type_legacy_imap))
                .put(LEGACY_SCHEME_EAS,
                        accountManagerContext.getString(R.string.account_manager_type_exchange))
                .build();
        try {
            // Loop through accounts, looking for pop/imap accounts
            final Cursor accountCursor = db.query(Account.TABLE_NAME, V21_ACCOUNT_PROJECTION, null,
                    null, null, null, null);
            try {
                final String[] hostAuthArgs = new String[1];
                while (accountCursor.moveToNext()) {
                    hostAuthArgs[0] = accountCursor.getString(V21_ACCOUNT_RECV);
                    // Get the "receive" HostAuth for this account
                    final Cursor hostAuthCursor = db.query(HostAuth.TABLE_NAME,
                            V21_HOSTAUTH_PROJECTION, HostAuth.RECORD_ID + "=?", hostAuthArgs,
                            null, null, null);
                    try {
                        if (hostAuthCursor.moveToFirst()) {
                            final String protocol = hostAuthCursor.getString(V21_HOSTAUTH_PROTOCOL);
                            // If this is a pop3 or imap account, create the account manager account
                            if (LEGACY_SCHEME_IMAP.equals(protocol) ||
                                    LEGACY_SCHEME_POP3.equals(protocol)) {
                                // If this is a pop3 or imap account, create the account manager
                                // account
                                if (MailActivityEmail.DEBUG) {
                                    LogUtils.d(TAG, "Create AccountManager account for " + protocol
                                            + "account: "
                                            + accountCursor.getString(V21_ACCOUNT_EMAIL));
                                }
                                createAccountManagerAccount(accountManagerContext,
                                        accountCursor.getString(V21_ACCOUNT_EMAIL),
                                        legacyToNewTypeMap.get(protocol),
                                        hostAuthCursor.getString(V21_HOSTAUTH_PASSWORD));
                            } else if (LEGACY_SCHEME_EAS.equals(protocol)) {
                                // If an EAS account, make Email sync automatically (equivalent of
                                // checking the "Sync Email" box in settings

                                android.accounts.Account amAccount = new android.accounts.Account(
                                        accountCursor.getString(V21_ACCOUNT_EMAIL),
                                        legacyToNewTypeMap.get(protocol));
                                ContentResolver.setIsSyncable(amAccount, EmailContent.AUTHORITY, 1);
                                ContentResolver.setSyncAutomatically(amAccount,
                                        EmailContent.AUTHORITY, true);
                            }
                        }
                    } finally {
                        hostAuthCursor.close();
                    }
                }
            } finally {
                accountCursor.close();
            }
        } catch (SQLException e) {
            // Shouldn't be needed unless we're debugging and interrupt the process
            LogUtils.w(TAG, "Exception while migrating accounts " + e);
        }
    }

    /** Upgrades the database from v22 to v23 */
    private static void upgradeFromVersion22ToVersion23(SQLiteDatabase db) {
        try {
            db.execSQL("alter table " + Mailbox.TABLE_NAME
                    + " add column " + Mailbox.LAST_TOUCHED_TIME + " integer default 0;");
        } catch (SQLException e) {
            // Shouldn't be needed unless we're debugging and interrupt the process
            LogUtils.w(TAG, "Exception upgrading EmailProvider.db from 22 to 23 " + e);
        }
    }

    /** Adds in a column for information about a client certificate to use. */
    private static void upgradeFromVersion23ToVersion24(SQLiteDatabase db) {
        try {
            db.execSQL("alter table " + HostAuth.TABLE_NAME
                    + " add column " + HostAuth.CLIENT_CERT_ALIAS + " text;");
        } catch (SQLException e) {
            // Shouldn't be needed unless we're debugging and interrupt the process
            LogUtils.w(TAG, "Exception upgrading EmailProvider.db from 23 to 24 " + e);
        }
    }

    /** Upgrades the database from v24 to v25 by creating table for quick responses */
    private static void upgradeFromVersion24ToVersion25(SQLiteDatabase db) {
        try {
            createQuickResponseTable(db);
        } catch (SQLException e) {
            // Shouldn't be needed unless we're debugging and interrupt the process
            LogUtils.w(TAG, "Exception upgrading EmailProvider.db from 24 to 25 " + e);
        }
    }

    private static final String[] V25_ACCOUNT_PROJECTION =
        new String[] {AccountColumns.ID, AccountColumns.FLAGS, AccountColumns.HOST_AUTH_KEY_RECV};
    private static final int V25_ACCOUNT_ID = 0;
    private static final int V25_ACCOUNT_FLAGS = 1;
    private static final int V25_ACCOUNT_RECV = 2;

    private static final String[] V25_HOSTAUTH_PROJECTION = new String[] {HostAuthColumns.PROTOCOL};
    private static final int V25_HOSTAUTH_PROTOCOL = 0;

    /** Upgrades the database from v25 to v26 by adding FLAG_SUPPORTS_SEARCH to IMAP accounts */
    private static void upgradeFromVersion25ToVersion26(SQLiteDatabase db) {
        try {
            // Loop through accounts, looking for imap accounts
            Cursor accountCursor = db.query(Account.TABLE_NAME, V25_ACCOUNT_PROJECTION, null,
                    null, null, null, null);
            ContentValues cv = new ContentValues();
            try {
                String[] hostAuthArgs = new String[1];
                while (accountCursor.moveToNext()) {
                    hostAuthArgs[0] = accountCursor.getString(V25_ACCOUNT_RECV);
                    // Get the "receive" HostAuth for this account
                    Cursor hostAuthCursor = db.query(HostAuth.TABLE_NAME,
                            V25_HOSTAUTH_PROJECTION, HostAuth.RECORD_ID + "=?", hostAuthArgs,
                            null, null, null);
                    try {
                        if (hostAuthCursor.moveToFirst()) {
                            String protocol = hostAuthCursor.getString(V25_HOSTAUTH_PROTOCOL);
                            // If this is an imap account, add the search flag
                            if (LEGACY_SCHEME_IMAP.equals(protocol)) {
                                String id = accountCursor.getString(V25_ACCOUNT_ID);
                                int flags = accountCursor.getInt(V25_ACCOUNT_FLAGS);
                                cv.put(AccountColumns.FLAGS, flags | Account.FLAGS_SUPPORTS_SEARCH);
                                db.update(Account.TABLE_NAME, cv, Account.RECORD_ID + "=?",
                                        new String[] {id});
                            }
                        }
                    } finally {
                        hostAuthCursor.close();
                    }
                }
            } finally {
                accountCursor.close();
            }
        } catch (SQLException e) {
            // Shouldn't be needed unless we're debugging and interrupt the process
            LogUtils.w(TAG, "Exception upgrading EmailProvider.db from 25 to 26 " + e);
        }
    }

    /** Upgrades the database from v29 to v30 by updating all address fields in Message */
    private static final int[] ADDRESS_COLUMN_INDICES = new int[] {
        Message.CONTENT_BCC_LIST_COLUMN, Message.CONTENT_CC_LIST_COLUMN,
        Message.CONTENT_FROM_LIST_COLUMN, Message.CONTENT_REPLY_TO_COLUMN,
        Message.CONTENT_TO_LIST_COLUMN
    };
    private static final String[] ADDRESS_COLUMN_NAMES = new String[] {
        Message.BCC_LIST, Message.CC_LIST, Message.FROM_LIST, Message.REPLY_TO_LIST, Message.TO_LIST
    };

    private static void upgradeFromVersion29ToVersion30(SQLiteDatabase db) {
        try {
            // Loop through all messages, updating address columns to new format (CSV, RFC822)
            Cursor messageCursor = db.query(Message.TABLE_NAME, Message.CONTENT_PROJECTION, null,
                    null, null, null, null);
            ContentValues cv = new ContentValues();
            String[] whereArgs = new String[1];
            try {
                while (messageCursor.moveToNext()) {
                    for (int i = 0; i < ADDRESS_COLUMN_INDICES.length; i++) {
                        Address[] addrs =
                                Address.unpack(messageCursor.getString(ADDRESS_COLUMN_INDICES[i]));
                        cv.put(ADDRESS_COLUMN_NAMES[i], Address.pack(addrs));
                    }
                    whereArgs[0] = messageCursor.getString(Message.CONTENT_ID_COLUMN);
                    db.update(Message.TABLE_NAME, cv, WHERE_ID, whereArgs);
                }
            } finally {
                messageCursor.close();
            }
        } catch (SQLException e) {
            // Shouldn't be needed unless we're debugging and interrupt the process
            LogUtils.w(TAG, "Exception upgrading EmailProvider.db from 29 to 30 " + e);
        }
    }

    private static void upgradeToEmail2(SQLiteDatabase db) {
        // Perform cleanup operations from Email1 to Email2; Email1 will have added new
        // data that won't conform to what's expected in Email2

        // From 31->32 upgrade
        try {
            db.execSQL("update Mailbox set " + Mailbox.LAST_NOTIFIED_MESSAGE_KEY +
                    "=0 where " + Mailbox.LAST_NOTIFIED_MESSAGE_KEY + " IS NULL");
            db.execSQL("update Mailbox set " + Mailbox.LAST_NOTIFIED_MESSAGE_COUNT +
                    "=0 where " + Mailbox.LAST_NOTIFIED_MESSAGE_COUNT + " IS NULL");
        } catch (SQLException e) {
            LogUtils.w(TAG, "Exception upgrading EmailProvider.db from 31 to 32/100 " + e);
        }

        // From 32->33 upgrade
        try {
            db.execSQL("update " + Attachment.TABLE_NAME + " set " + Attachment.UI_STATE +
                    "=" + UIProvider.AttachmentState.SAVED + " where " +
                    AttachmentColumns.CONTENT_URI + " is not null;");
        } catch (SQLException e) {
            LogUtils.w(TAG, "Exception upgrading EmailProvider.db from 32 to 33/100 " + e);
        }

        // From 34->35 upgrade
        try {
            db.execSQL("update " + Mailbox.TABLE_NAME + " set " +
                    MailboxColumns.LAST_TOUCHED_TIME + " = " +
                    Mailbox.DRAFTS_DEFAULT_TOUCH_TIME + " WHERE " + MailboxColumns.TYPE +
                    " = " + Mailbox.TYPE_DRAFTS);
            db.execSQL("update " + Mailbox.TABLE_NAME + " set " +
                    MailboxColumns.LAST_TOUCHED_TIME + " = " +
                    Mailbox.SENT_DEFAULT_TOUCH_TIME + " WHERE " + MailboxColumns.TYPE +
                    " = " + Mailbox.TYPE_SENT);
        } catch (SQLException e) {
            LogUtils.w(TAG, "Exception upgrading EmailProvider.db from 34 to 35/100 " + e);
        }

        // From 35/36->37
        try {
            db.execSQL("update " + Mailbox.TABLE_NAME + " set " +
                    MailboxColumns.FLAGS + "=" + MailboxColumns.FLAGS + "|" +
                    Mailbox.FLAG_SUPPORTS_SETTINGS + " where (" +
                    MailboxColumns.FLAGS + "&" + Mailbox.FLAG_HOLDS_MAIL + ")!=0 and " +
                    MailboxColumns.ACCOUNT_KEY + " IN (SELECT " + Account.TABLE_NAME +
                    "." + AccountColumns.ID + " from " + Account.TABLE_NAME + "," +
                    HostAuth.TABLE_NAME + " where " + Account.TABLE_NAME + "." +
                    AccountColumns.HOST_AUTH_KEY_RECV + "=" + HostAuth.TABLE_NAME + "." +
                    HostAuthColumns.ID + " and " + HostAuthColumns.PROTOCOL + "='" +
                    LEGACY_SCHEME_EAS + "')");
        } catch (SQLException e) {
            LogUtils.w(TAG, "Exception upgrading EmailProvider.db from 35/36 to 37/100 " + e);
        }
    }
}<|MERGE_RESOLUTION|>--- conflicted
+++ resolved
@@ -163,12 +163,9 @@
     // Version 122: Need to update Message_Updates and Message_Deletes to match previous.
     // Version 123: Changed the duplicateMesage deletion trigger to ignore accounts that aren't
     //              exchange accounts.
-<<<<<<< HEAD
     // Version 124: Add setSyncSizeEnabled and syncSize columns for Account table.
-=======
-    // Version 124: Added MAX_ATTACHMENT_SIZE to the account table
->>>>>>> 8efa01d0
-    public static final int DATABASE_VERSION = 124;
+    // Version 125: Added MAX_ATTACHMENT_SIZE to the account table.
+    public static final int DATABASE_VERSION = 125;
 
     // Any changes to the database format *must* include update-in-place code.
     // Original version: 2
@@ -486,14 +483,10 @@
             + AccountColumns.SECURITY_SYNC_KEY + " text, "
             + AccountColumns.SIGNATURE + " text, "
             + AccountColumns.POLICY_KEY + " integer, "
-<<<<<<< HEAD
             + AccountColumns.PING_DURATION + " integer, "
             + AccountColumns.SET_SYNC_SIZE_ENABLED + " integer, "
-            + AccountColumns.SYNC_SIZE + " integer"
-=======
+            + AccountColumns.SYNC_SIZE + " integer, "
             + AccountColumns.MAX_ATTACHMENT_SIZE + " integer, "
-            + AccountColumns.PING_DURATION + " integer"
->>>>>>> 8efa01d0
             + ");";
         db.execSQL("create table " + Account.TABLE_NAME + s);
         // Deleting an account deletes associated Mailboxes and HostAuth's
@@ -1329,7 +1322,6 @@
                 }
                 createDeleteDuplicateMessagesTrigger(mContext, db);
             }
-<<<<<<< HEAD
             if (oldVersion <= 123) {
                 try {
                     db.execSQL("alter table " + Account.TABLE_NAME
@@ -1341,9 +1333,10 @@
                 } catch (SQLException e) {
                     // Shouldn't be needed unless we're debugging and interrupt the process
                     LogUtils.w(TAG, "Exception upgrading EmailProvider.db from 120 to 121 " + e);
-=======
-
-            if (oldVersion <= 123) {
+                }
+            }
+
+            if (oldVersion <= 124) {
                 try {
                     db.execSQL("alter table " + Account.TABLE_NAME
                             + " add column " + AccountColumns.MAX_ATTACHMENT_SIZE +" integer" + ";");
@@ -1353,7 +1346,6 @@
                 } catch (final SQLException e) {
                     // Shouldn't be needed unless we're debugging and interrupt the process
                     LogUtils.w(TAG, "Exception upgrading EmailProvider.db from v123 to v124", e);
->>>>>>> 8efa01d0
                 }
             }
         }
