/*
 * Copyright (C) 2012 The Android Open Source Project
 *
 * Licensed under the Apache License, Version 2.0 (the "License");
 * you may not use this file except in compliance with the License.
 * You may obtain a copy of the License at
 *
 *      http://www.apache.org/licenses/LICENSE-2.0
 *
 * Unless required by applicable law or agreed to in writing, software
 * distributed under the License is distributed on an "AS IS" BASIS,
 * WITHOUT WARRANTIES OR CONDITIONS OF ANY KIND, either express or implied.
 * See the License for the specific language governing permissions and
 * limitations under the License.
 */

package com.android.email.service;

import android.app.Service;
import android.content.ContentResolver;
import android.content.ContentUris;
import android.content.ContentValues;
import android.content.Context;
import android.content.Intent;
import android.database.Cursor;
import android.net.TrafficStats;
import android.net.Uri;
import android.os.IBinder;
import android.os.RemoteException;

import com.android.email.NotificationController;
import com.android.email.mail.Store;
import com.android.email.mail.store.Pop3Store;
import com.android.email.mail.store.Pop3Store.Pop3Folder;
import com.android.email.mail.store.Pop3Store.Pop3Message;
import com.android.email.provider.Utilities;
import com.android.email2.ui.MailActivityEmail;
import com.android.emailcommon.Logging;
import com.android.emailcommon.TrafficFlags;
import com.android.emailcommon.mail.AuthenticationFailedException;
import com.android.emailcommon.mail.Flag;
import com.android.emailcommon.mail.Folder.OpenMode;
import com.android.emailcommon.mail.MessagingException;
import com.android.emailcommon.provider.Account;
import com.android.emailcommon.provider.EmailContent;
import com.android.emailcommon.provider.EmailContent.Attachment;
import com.android.emailcommon.provider.EmailContent.AttachmentColumns;
import com.android.emailcommon.provider.EmailContent.Message;
import com.android.emailcommon.provider.EmailContent.MessageColumns;
import com.android.emailcommon.provider.EmailContent.SyncColumns;
import com.android.emailcommon.provider.Mailbox;
import com.android.emailcommon.service.EmailServiceStatus;
import com.android.emailcommon.service.IEmailServiceCallback;
import com.android.emailcommon.service.SyncSize;
import com.android.emailcommon.utility.AttachmentUtilities;
import com.android.mail.providers.UIProvider;
import com.android.mail.providers.UIProvider.AttachmentState;
import com.android.mail.utils.LogUtils;

import org.apache.james.mime4j.EOLConvertingInputStream;

import java.io.IOException;
import java.util.ArrayList;
import java.util.HashMap;
import java.util.HashSet;

import android.text.TextUtils;

public class Pop3Service extends Service {
    private static final String TAG = "Pop3Service";
    private static final int DEFAULT_SYNC_COUNT = 100;

    private static final String ACTION_CHECK_MAIL =
            "com.android.email.intent.action.MAIL_SERVICE_WAKEUP";
    private static final String EXTRA_ACCOUNT =
            "com.android.email.intent.extra.ACCOUNT";

    @Override
    public int onStartCommand(Intent intent, int flags, int startId) {
        final String action = intent.getAction();
        LogUtils.d(TAG, "Start with command, action: " + action);
        Context context = getApplicationContext();
        if (ACTION_CHECK_MAIL.equals(action)) {
            final long accountId = intent.getLongExtra(EXTRA_ACCOUNT, -1);
            final long inboxId = Mailbox.findMailboxOfType(context, accountId,
                    Mailbox.TYPE_INBOX);
            LogUtils.d(TAG, "account id is: " + accountId + ", inbox id is: " + inboxId);
            try {
                mBinder.init(context);
                mBinder.startSync(inboxId, true, 0);
            } catch (RemoteException e) {
                LogUtils.e(TAG, "RemoteException " + e);
            }
        }

        return Service.START_STICKY;
    }

    /**
     * Create our EmailService implementation here.
     */
    private final EmailServiceStub mBinder = new EmailServiceStub() {
        @Override
        public void loadAttachment(final IEmailServiceCallback callback, final long accountId,
                final long attachmentId, final boolean background) throws RemoteException {
            Attachment att = Attachment.restoreAttachmentWithId(mContext, attachmentId);
            if (att == null || att.mUiState != AttachmentState.DOWNLOADING) return;
            long inboxId = Mailbox.findMailboxOfType(mContext, att.mAccountKey, Mailbox.TYPE_INBOX);
            if (inboxId == Mailbox.NO_MAILBOX) return;
            // We load attachments during a sync
<<<<<<< HEAD
            startSync(inboxId, true, 0);
        }

        @Override
        public void loadMore(long messageId) throws RemoteException {
            LogUtils.i(TAG, "Try to load more content for message: " + messageId);
            try {
                final Message message = Message.restoreMessageWithId(mContext, messageId);
                if (message == null || message.mFlagLoaded == Message.FLAG_LOADED_COMPLETE) {
                    return;
                }

                // Open the remote folder.
                final Account account = Account.restoreAccountWithId(mContext, message.mAccountKey);
                final Mailbox mailbox = Mailbox.restoreMailboxWithId(mContext, message.mMailboxKey);
                if (account == null || mailbox == null) {
                    return;
                }
                TrafficStats.setThreadStatsTag(TrafficFlags.getSyncFlags(mContext, account));

                final Pop3Store remoteStore = (Pop3Store) Store.getInstance(account, mContext);
                final String remoteServerId;
                // If this is a search result, use the protocolSearchInfo field to get the
                // correct remote location
                if (!TextUtils.isEmpty(message.mProtocolSearchInfo)) {
                    remoteServerId = message.mProtocolSearchInfo;
                } else {
                    remoteServerId = mailbox.mServerId;
                }
                final Pop3Folder remoteFolder = (Pop3Folder) remoteStore.getFolder(remoteServerId);
                remoteFolder.open(OpenMode.READ_WRITE);

                // Download the entire message
                final Pop3Message remoteMessage = (Pop3Message) remoteFolder
                        .getMessage(message.mServerId);
                remoteFolder.fetchBody(remoteMessage, -1 /* entire mail */, null);

                if (message.mFlagSeen) {
                    // Set the SEEN flag to this message as it must be read.
                    remoteMessage.setFlag(Flag.SEEN, true);
                }
                // Store the updated message locally and mark it fully loaded
                Utilities.copyOneMessageToProvider(mContext, remoteMessage, account, mailbox,
                        EmailContent.Message.FLAG_LOADED_COMPLETE);
            } catch (MessagingException me) {
                LogUtils.d(Logging.LOG_TAG, "Pop3Service loadMore: ", me);
            } catch (RuntimeException rte) {
                LogUtils.d(Logging.LOG_TAG, "Pop3Service loadMore: ", rte);
            } catch (IOException ioe) {
                LogUtils.d(Logging.LOG_TAG, "Pop3Service loadMore: ", ioe);
            }
        }

        @Override
        public void serviceUpdated(String emailAddress) throws RemoteException {
            // Not required for POP3
=======
            requestSync(inboxId, true, 0);
>>>>>>> 8efa01d0
        }
    };

    @Override
    public IBinder onBind(Intent intent) {
        mBinder.init(this);
        return mBinder;
    }

    /**
     * Start foreground synchronization of the specified folder. This is called
     * by synchronizeMailbox or checkMail. TODO this should use ID's instead of
     * fully-restored objects
     *
     * @param account
     * @param folder
     * @param deltaMessageCount the requested change in number of messages to sync.
     * @return The status code for whether this operation succeeded.
     * @throws MessagingException
     */
    public static int synchronizeMailboxSynchronous(Context context, final Account account,
            final Mailbox folder, final int deltaMessageCount) throws MessagingException {
        TrafficStats.setThreadStatsTag(TrafficFlags.getSyncFlags(context, account));
        NotificationController nc = NotificationController.getInstance(context);
        try {
            synchronizePop3Mailbox(context, account, folder, deltaMessageCount);
            // Clear authentication notification for this account
            nc.cancelLoginFailedNotification(account.mId);
        } catch (MessagingException e) {
            if (Logging.LOGD) {
                LogUtils.v(Logging.LOG_TAG, "synchronizeMailbox", e);
            }
            if (e instanceof AuthenticationFailedException) {
                // Generate authentication notification
                nc.showLoginFailedNotification(account.mId);
            }
            throw e;
        }
        // TODO: Rather than use exceptions as logic aobve, return the status and handle it
        // correctly in caller.
        return EmailServiceStatus.SUCCESS;
    }

    /**
     * Lightweight record for the first pass of message sync, where I'm just
     * seeing if the local message requires sync. Later (for messages that need
     * syncing) we'll do a full readout from the DB.
     */
    private static class LocalMessageInfo {
        private static final int COLUMN_ID = 0;
        private static final int COLUMN_FLAG_LOADED = 1;
        private static final int COLUMN_SERVER_ID = 2;
        private static final String[] PROJECTION = new String[] {
                EmailContent.RECORD_ID, MessageColumns.FLAG_LOADED, SyncColumns.SERVER_ID
        };

        final long mId;
        final int mFlagLoaded;
        final String mServerId;

        public LocalMessageInfo(Cursor c) {
            mId = c.getLong(COLUMN_ID);
            mFlagLoaded = c.getInt(COLUMN_FLAG_LOADED);
            mServerId = c.getString(COLUMN_SERVER_ID);
            // Note: mailbox key and account key not needed - they are projected
            // for the SELECT
        }
    }

    /**
     * Load the structure and body of messages not yet synced
     *
     * @param account the account we're syncing
     * @param remoteFolder the (open) Folder we're working on
     * @param unsyncedMessages an array of Message's we've got headers for
     * @param toMailbox the destination mailbox we're syncing
     * @throws MessagingException
     */
    static void loadUnsyncedMessages(final Context context, final Account account,
            Pop3Folder remoteFolder, ArrayList<Pop3Message> unsyncedMessages,
            final Mailbox toMailbox) throws MessagingException {

        if (MailActivityEmail.DEBUG) {
            LogUtils.d(TAG, "Loading " + unsyncedMessages.size() + " unsynced messages");
        }

        try {
            int cnt = unsyncedMessages.size();
            // They are in most recent to least recent order, process them that way.
            for (int i = 0; i < cnt; i++) {
                final Pop3Message message = unsyncedMessages.get(i);

                // Get the sync lines of this account's message.
                int allowSyncLines = -1;
                if (account.isSetSyncSizeEnabled()) {
                    if (account.getSyncSize() != SyncSize.SYNC_SIZE_ENTIRE_MAIL) {
                        allowSyncLines = account.getSyncSize() / 76;
                    }
                } else {
                    allowSyncLines = Pop3Store.FETCH_BODY_SANE_SUGGESTED_SIZE / 76;
                }

                remoteFolder.fetchBody(message, allowSyncLines, null);
                int flag = EmailContent.Message.FLAG_LOADED_COMPLETE;
                if (!message.isComplete()) {
                    // TODO: when the message is not complete, this should mark the message as
                    // partial.  When that change is made, we need to make sure that:
                    // 1) Partial messages are shown in the conversation list
                    // 2) We are able to download the rest of the message/attachment when the
                    //    user requests it.
                     flag = EmailContent.Message.FLAG_LOADED_PARTIAL_COMPLETE;
                }
                if (MailActivityEmail.DEBUG) {
                    LogUtils.d(TAG, "Message is " + (message.isComplete() ? "" : "NOT ")
                            + "complete");
                }
                // If message is incomplete, create a "fake" attachment
                Utilities.copyOneMessageToProvider(context, message, account, toMailbox, flag);
            }
        } catch (IOException e) {
            throw new MessagingException(MessagingException.IOERROR);
        }
    }

    private static class FetchCallback implements EOLConvertingInputStream.Callback {
        private final ContentResolver mResolver;
        private final Uri mAttachmentUri;
        private final ContentValues mContentValues = new ContentValues();

        FetchCallback(ContentResolver resolver, Uri attachmentUri) {
            mResolver = resolver;
            mAttachmentUri = attachmentUri;
        }

        @Override
        public void report(int bytesRead) {
            mContentValues.put(AttachmentColumns.UI_DOWNLOADED_SIZE, bytesRead);
            mResolver.update(mAttachmentUri, mContentValues, null, null);
        }
    }

    /**
     * Synchronizer
     *
     * @param account the account to sync
     * @param mailbox the mailbox to sync
     * @param deltaMessageCount the requested change to number of messages to sync
     * @throws MessagingException
     */
    private synchronized static void synchronizePop3Mailbox(final Context context, final Account account,
            final Mailbox mailbox, final int deltaMessageCount) throws MessagingException {
        // TODO Break this into smaller pieces
        ContentResolver resolver = context.getContentResolver();

        // We only sync Inbox
        if (mailbox.mType != Mailbox.TYPE_INBOX) {
            return;
        }

        // Get the message list from EmailProvider and create an index of the uids

        Cursor localUidCursor = null;
        HashMap<String, LocalMessageInfo> localMessageMap = new HashMap<String, LocalMessageInfo>();

        try {
            localUidCursor = resolver.query(
                    EmailContent.Message.CONTENT_URI,
                    LocalMessageInfo.PROJECTION,
                    MessageColumns.MAILBOX_KEY + "=?",
                    new String[] {
                            String.valueOf(mailbox.mId)
                    },
                    null);
            while (localUidCursor.moveToNext()) {
                LocalMessageInfo info = new LocalMessageInfo(localUidCursor);
                localMessageMap.put(info.mServerId, info);
            }
        } finally {
            if (localUidCursor != null) {
                localUidCursor.close();
            }
        }

        // Open the remote folder and create the remote folder if necessary

        Pop3Store remoteStore = (Pop3Store)Store.getInstance(account, context);
        // The account might have been deleted
        if (remoteStore == null)
            return;
        Pop3Folder remoteFolder = (Pop3Folder)remoteStore.getFolder(mailbox.mServerId);

        // Open the remote folder. This pre-loads certain metadata like message
        // count.
        remoteFolder.open(OpenMode.READ_WRITE);

        String[] accountIdArgs = new String[] { Long.toString(account.mId) };
        long trashMailboxId = Mailbox.findMailboxOfType(context, account.mId, Mailbox.TYPE_TRASH);
        Cursor updates = resolver.query(
                EmailContent.Message.UPDATED_CONTENT_URI,
                EmailContent.Message.ID_COLUMN_PROJECTION,
                EmailContent.MessageColumns.ACCOUNT_KEY + "=?", accountIdArgs,
                null);
        try {
            // loop through messages marked as deleted
            while (updates.moveToNext()) {
                long id = updates.getLong(Message.ID_COLUMNS_ID_COLUMN);
                EmailContent.Message currentMsg =
                        EmailContent.Message.restoreMessageWithId(context, id);
                if (currentMsg.mMailboxKey == trashMailboxId) {
                    // Delete this on the server
                    Pop3Message popMessage =
                            (Pop3Message)remoteFolder.getMessage(currentMsg.mServerId);
                    if (popMessage != null &&
                            account.getDeletePolicy() != Account.DELETE_POLICY_NEVER) {
                        remoteFolder.deleteMessage(popMessage);
                    }
                }
                // Finally, delete the update
                Uri uri = ContentUris.withAppendedId(EmailContent.Message.UPDATED_CONTENT_URI, id);
                context.getContentResolver().delete(uri, null, null);
            }
        } finally {
            updates.close();
        }

        // Get the remote message count.
        final int remoteMessageCount = remoteFolder.getMessageCount();

        // Save the folder message count.
        mailbox.updateMessageCount(context, remoteMessageCount);

        // Create a list of messages to download
        Pop3Message[] remoteMessages = new Pop3Message[0];
        final ArrayList<Pop3Message> unsyncedMessages = new ArrayList<Pop3Message>();
        HashMap<String, Pop3Message> remoteUidMap = new HashMap<String, Pop3Message>();

        if (remoteMessageCount > 0) {
            /*
             * Get all messageIds in the mailbox.
             * We don't necessarily need to sync all of them.
             */
            remoteMessages = remoteFolder.getMessages(remoteMessageCount, remoteMessageCount);
            LogUtils.d(Logging.LOG_TAG, "remoteMessageCount " + remoteMessageCount);

            /*
             * TODO: It would be nicer if the default sync window were time based rather than
             * count based, but POP3 does not support time based queries, and the UIDL command
             * does not report timestamps. To handle this, we would need to load a block of
             * Ids, sync those messages to get the timestamps, and then load more Ids until we
             * have filled out our window.
             */
            int count = 0;
            int countNeeded = DEFAULT_SYNC_COUNT;
            for (final Pop3Message message : remoteMessages) {
                final String uid = message.getUid();
                remoteUidMap.put(uid, message);
            }

            /*
             * Figure out which messages we need to sync. Start at the most recent ones, and keep
             * going until we hit one of four end conditions:
             * 1. We currently have zero local messages. In this case, we will sync the most recent
             * DEFAULT_SYNC_COUNT, then stop.
             * 2. We have some local messages, and after encountering them, we find some older
             * messages that do not yet exist locally. In this case, we will load whichever came
             * before the ones we already had locally, and also deltaMessageCount additional
             * older messages.
             * 3. We have some local messages, but after examining the most recent
             * DEFAULT_SYNC_COUNT remote messages, we still have not encountered any that exist
             * locally. In this case, we'll stop adding new messages to sync, leaving a gap between
             * the ones we've just loaded and the ones we already had.
             * 4. We examine all of the remote messages before running into any of our count
             * limitations.
             */
            for (final Pop3Message message : remoteMessages) {
                final String uid = message.getUid();
                final LocalMessageInfo localMessage = localMessageMap.get(uid);
                if (localMessage == null) {
                    count++;
                } else {
                    // We have found a message that already exists locally. We may or may not
                    // need to keep looking, depending on what deltaMessageCount is.
                    LogUtils.d(Logging.LOG_TAG, "found a local message, need " +
                            deltaMessageCount + " more remote messages");
                    countNeeded = deltaMessageCount;
                    count = 0;
                }

                // localMessage == null -> message has never been created (not even headers)
                // mFlagLoaded != FLAG_LOADED_COMPLETE -> message failed to sync completely
                if (localMessage == null ||
                        (localMessage.mFlagLoaded != Message.FLAG_LOADED_COMPLETE &&
                                localMessage.mFlagLoaded != Message.FLAG_LOADED_PARTIAL)) {
                    LogUtils.d(Logging.LOG_TAG, "need to sync " + uid);
                    unsyncedMessages.add(message);
                } else {
                    LogUtils.d(Logging.LOG_TAG, "don't need to sync " + uid);
                }

                if (count >= countNeeded) {
                    LogUtils.d(Logging.LOG_TAG, "loaded " + count + " messages, stopping");
                    break;
                }
            }
        } else {
            if (MailActivityEmail.DEBUG) {
                LogUtils.d(TAG, "*** Message count is zero??");
            }
            remoteFolder.close(false);
            return;
        }

        // Get "attachments" to be loaded
        Cursor c = resolver.query(Attachment.CONTENT_URI, Attachment.CONTENT_PROJECTION,
                AttachmentColumns.ACCOUNT_KEY + "=? AND " +
                        AttachmentColumns.UI_STATE + "=" + AttachmentState.DOWNLOADING,
                new String[] {Long.toString(account.mId)}, null);
        try {
            final ContentValues values = new ContentValues();
            while (c.moveToNext()) {
                values.put(AttachmentColumns.UI_STATE, UIProvider.AttachmentState.SAVED);
                Attachment att = new Attachment();
                att.restore(c);
                Message msg = Message.restoreMessageWithId(context, att.mMessageKey);
                if (msg == null || (msg.mFlagLoaded == Message.FLAG_LOADED_COMPLETE)) {
                    values.put(AttachmentColumns.UI_DOWNLOADED_SIZE, att.mSize);
                    resolver.update(ContentUris.withAppendedId(Attachment.CONTENT_URI, att.mId),
                            values, null, null);
                    continue;
                } else {
                    String uid = msg.mServerId;
                    Pop3Message popMessage = remoteUidMap.get(uid);
                    if (popMessage != null) {
                        Uri attUri = ContentUris.withAppendedId(Attachment.CONTENT_URI, att.mId);
                        try {
                            remoteFolder.fetchBody(popMessage, -1,
                                    new FetchCallback(resolver, attUri));
                        } catch (IOException e) {
                            throw new MessagingException(MessagingException.IOERROR);
                        }

                        // Say we've downloaded the attachment
                        values.put(AttachmentColumns.UI_STATE, AttachmentState.SAVED);
                        resolver.update(attUri, values, null, null);

                        int flag = EmailContent.Message.FLAG_LOADED_COMPLETE;
                        if (!popMessage.isComplete()) {
                            LogUtils.e(TAG, "How is this possible?");
                        }
                        Utilities.copyOneMessageToProvider(
                                context, popMessage, account, mailbox, flag);
                        // Get rid of the temporary attachment
                        resolver.delete(attUri, null, null);

                    } else {
                        // TODO: Should we mark this attachment as failed so we don't
                        // keep trying to download?
                        LogUtils.e(TAG, "Could not find message for attachment " + uid);
                    }
                }
            }
        } finally {
            c.close();
        }

        // Remove any messages that are in the local store but no longer on the remote store.
        HashSet<String> localUidsToDelete = new HashSet<String>(localMessageMap.keySet());
        localUidsToDelete.removeAll(remoteUidMap.keySet());
        for (String uidToDelete : localUidsToDelete) {
            LogUtils.d(Logging.LOG_TAG, "need to delete " + uidToDelete);
            LocalMessageInfo infoToDelete = localMessageMap.get(uidToDelete);

            // Delete associated data (attachment files)
            // Attachment & Body records are auto-deleted when we delete the
            // Message record
            AttachmentUtilities.deleteAllAttachmentFiles(context, account.mId,
                    infoToDelete.mId);

            // Delete the message itself
            Uri uriToDelete = ContentUris.withAppendedId(
                    EmailContent.Message.CONTENT_URI, infoToDelete.mId);
            resolver.delete(uriToDelete, null, null);

            // Delete extra rows (e.g. synced or deleted)
            Uri updateRowToDelete = ContentUris.withAppendedId(
                    EmailContent.Message.UPDATED_CONTENT_URI, infoToDelete.mId);
            resolver.delete(updateRowToDelete, null, null);
            Uri deleteRowToDelete = ContentUris.withAppendedId(
                    EmailContent.Message.DELETED_CONTENT_URI, infoToDelete.mId);
            resolver.delete(deleteRowToDelete, null, null);
        }

        LogUtils.d(TAG, "loadUnsynchedMessages " + unsyncedMessages.size());
        // Load messages we need to sync
        loadUnsyncedMessages(context, account, remoteFolder, unsyncedMessages, mailbox);

        // Clean up and report results
        remoteFolder.close(false);
    }
}<|MERGE_RESOLUTION|>--- conflicted
+++ resolved
@@ -85,12 +85,8 @@
             final long inboxId = Mailbox.findMailboxOfType(context, accountId,
                     Mailbox.TYPE_INBOX);
             LogUtils.d(TAG, "account id is: " + accountId + ", inbox id is: " + inboxId);
-            try {
-                mBinder.init(context);
-                mBinder.startSync(inboxId, true, 0);
-            } catch (RemoteException e) {
-                LogUtils.e(TAG, "RemoteException " + e);
-            }
+            mBinder.init(context);
+            mBinder.requestSync(inboxId, true, 0);
         }
 
         return Service.START_STICKY;
@@ -108,8 +104,7 @@
             long inboxId = Mailbox.findMailboxOfType(mContext, att.mAccountKey, Mailbox.TYPE_INBOX);
             if (inboxId == Mailbox.NO_MAILBOX) return;
             // We load attachments during a sync
-<<<<<<< HEAD
-            startSync(inboxId, true, 0);
+            requestSync(inboxId, true, 0);
         }
 
         @Override
@@ -160,14 +155,6 @@
             } catch (IOException ioe) {
                 LogUtils.d(Logging.LOG_TAG, "Pop3Service loadMore: ", ioe);
             }
-        }
-
-        @Override
-        public void serviceUpdated(String emailAddress) throws RemoteException {
-            // Not required for POP3
-=======
-            requestSync(inboxId, true, 0);
->>>>>>> 8efa01d0
         }
     };
 
