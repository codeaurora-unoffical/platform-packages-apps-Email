--- conflicted
+++ resolved
@@ -26,6 +26,7 @@
 import android.net.TrafficStats;
 import android.net.Uri;
 import android.os.IBinder;
+import android.os.RemoteException;
 import android.os.SystemClock;
 import android.text.TextUtils;
 import android.text.format.DateUtils;
@@ -141,12 +142,8 @@
             if (accountId <= -1 || inboxId <= -1) {
                 return START_NOT_STICKY;
             }
-            try {
-                mBinder.init(context);
-                mBinder.startSync(inboxId, true, 0);
-            } catch (RemoteException e) {
-                LogUtils.d(Logging.LOG_TAG, "RemoteException " + e);
-            }
+            mBinder.init(context);
+            mBinder.requestSync(inboxId, true, 0);
         } else if (ACTION_DELETE_MESSAGE.equals(action)) {
             final long messageId = intent.getLongExtra(EXTRA_MESSAGE_ID, -1);
             if (Logging.LOGD) {
@@ -226,7 +223,6 @@
      */
     private final EmailServiceStub mBinder = new EmailServiceStub() {
         @Override
-<<<<<<< HEAD
         public void loadMore(long messageId) throws RemoteException {
             LogUtils.i(TAG, "Try to load more content for message: " + messageId);
             try {
@@ -269,8 +265,6 @@
         }
 
         @Override
-=======
->>>>>>> 8efa01d0
         public int searchMessages(long accountId, SearchParams searchParams, long destMailboxId) {
             try {
                 return searchMailboxImpl(getApplicationContext(), accountId, searchParams,
