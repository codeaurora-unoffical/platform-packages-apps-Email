--- conflicted
+++ resolved
@@ -1486,13 +1486,10 @@
                         // Copy the fields that are available into the message
                         LegacyConversions.updateMessageFields(localMessage,
                                 message, account.mId, mailbox.mId);
-<<<<<<< HEAD
-=======
                         // Save off the mailbox that this message *really* belongs in.
                         // We need this information if we need to do more lookups
                         // (like loading attachments) for this message. See b/11294681
                         localMessage.mMainMailboxKey = localMessage.mMailboxKey;
->>>>>>> fbc34a79
                         localMessage.mMailboxKey = destMailboxId;
                         // We load 50k or so; maybe it's complete, maybe not...
                         int flag = EmailContent.Message.FLAG_LOADED_COMPLETE;
