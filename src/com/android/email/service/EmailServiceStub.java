/* Copyright (C) 2012 The Android Open Source Project
 *
 * Licensed under the Apache License, Version 2.0 (the "License");
 * you may not use this file except in compliance with the License.
 * You may obtain a copy of the License at
 *
 *      http://www.apache.org/licenses/LICENSE-2.0
 *
 * Unless required by applicable law or agreed to in writing, software
 * distributed under the License is distributed on an "AS IS" BASIS,
 * WITHOUT WARRANTIES OR CONDITIONS OF ANY KIND, either express or implied.
 * See the License for the specific language governing permissions and
 * limitations under the License.
 */

package com.android.email.service;

import android.content.ContentResolver;
import android.content.ContentUris;
import android.content.ContentValues;
import android.content.Context;
import android.database.Cursor;
import android.net.TrafficStats;
import android.net.Uri;
import android.os.Bundle;
import android.os.RemoteException;

import com.android.email.NotificationController;
import com.android.email.mail.Sender;
import com.android.email.mail.Store;
import com.android.email.provider.AccountReconciler;
import com.android.email.service.EmailServiceUtils.EmailServiceInfo;
import com.android.email2.ui.MailActivityEmail;
import com.android.emailcommon.Logging;
import com.android.emailcommon.TrafficFlags;
import com.android.emailcommon.internet.MimeBodyPart;
import com.android.emailcommon.internet.MimeHeader;
import com.android.emailcommon.internet.MimeMultipart;
import com.android.emailcommon.mail.AuthenticationFailedException;
import com.android.emailcommon.mail.FetchProfile;
import com.android.emailcommon.mail.Folder;
import com.android.emailcommon.mail.Folder.MessageRetrievalListener;
import com.android.emailcommon.mail.Folder.OpenMode;
import com.android.emailcommon.mail.Message;
import com.android.emailcommon.mail.MessagingException;
import com.android.emailcommon.provider.Account;
import com.android.emailcommon.provider.EmailContent;
import com.android.emailcommon.provider.EmailContent.Attachment;
import com.android.emailcommon.provider.EmailContent.AttachmentColumns;
import com.android.emailcommon.provider.EmailContent.Body;
import com.android.emailcommon.provider.EmailContent.BodyColumns;
import com.android.emailcommon.provider.EmailContent.MailboxColumns;
import com.android.emailcommon.provider.EmailContent.MessageColumns;
import com.android.emailcommon.provider.HostAuth;
import com.android.emailcommon.provider.Mailbox;
import com.android.emailcommon.service.EmailServiceStatus;
import com.android.emailcommon.service.IEmailService;
import com.android.emailcommon.service.IEmailServiceCallback;
import com.android.emailcommon.service.SearchParams;
import com.android.emailcommon.utility.AttachmentUtilities;
import com.android.emailcommon.utility.Utility;
import com.android.mail.providers.UIProvider;
import com.android.mail.utils.LogUtils;

import java.util.HashSet;

/**
 * EmailServiceStub is an abstract class representing an EmailService
 *
 * This class provides legacy support for a few methods that are common to both
 * IMAP and POP3, including startSync, loadMore, loadAttachment, and sendMail
 */
public abstract class EmailServiceStub extends IEmailService.Stub implements IEmailService {

    private static final int MAILBOX_COLUMN_ID = 0;
    private static final int MAILBOX_COLUMN_SERVER_ID = 1;
    private static final int MAILBOX_COLUMN_TYPE = 2;

    /** Small projection for just the columns required for a sync. */
    private static final String[] MAILBOX_PROJECTION = new String[] {
        MailboxColumns.ID,
        MailboxColumns.SERVER_ID,
        MailboxColumns.TYPE,
    };

    protected Context mContext;

    protected void init(Context context) {
        mContext = context;
    }

    @Override
    public Bundle validate(HostAuth hostauth) throws RemoteException {
        // TODO Auto-generated method stub
        return null;
    }

    protected void requestSync(long mailboxId, boolean userRequest, int deltaMessageCount) {
        final Mailbox mailbox = Mailbox.restoreMailboxWithId(mContext, mailboxId);
        if (mailbox == null) return;
        final Account account = Account.restoreAccountWithId(mContext, mailbox.mAccountKey);
        if (account == null) return;
        final EmailServiceInfo info =
                EmailServiceUtils.getServiceInfoForAccount(mContext, account.mId);
        final android.accounts.Account acct = new android.accounts.Account(account.mEmailAddress,
                info.accountType);
        final Bundle extras = Mailbox.createSyncBundle(mailboxId);
        if (userRequest) {
            extras.putBoolean(ContentResolver.SYNC_EXTRAS_MANUAL, true);
            extras.putBoolean(ContentResolver.SYNC_EXTRAS_DO_NOT_RETRY, true);
            extras.putBoolean(ContentResolver.SYNC_EXTRAS_EXPEDITED, true);
        }
        if (deltaMessageCount != 0) {
            extras.putInt(Mailbox.SYNC_EXTRA_DELTA_MESSAGE_COUNT, deltaMessageCount);
        }
        ContentResolver.requestSync(acct, EmailContent.AUTHORITY, extras);
        LogUtils.i(Logging.LOG_TAG, "requestSync EmailServiceStub startSync %s, %s",
                account.toString(), extras.toString());
    }

    @Override
<<<<<<< HEAD
    public void stopSync(long mailboxId) throws RemoteException {
        // Not required
    }

    /**
     * Delete a single message by moving it to the trash, or really delete it if it's already in
     * trash or a draft message. This function has no callback, no result reporting, because the
     * desired outcome is reflected entirely by changes to one or more cursors.
     *
     * @param messageId The id of the message to "delete".
     */
    public void deleteMessage(long messageId) {
        final EmailContent.Message message =
                EmailContent.Message.restoreMessageWithId(mContext, messageId);
        if (message == null) {
            if (Logging.LOGD) LogUtils.v(Logging.LOG_TAG, "dletMsg message NULL");
            return;
        }

        // 1. Get the message's account
        final Account account = Account.restoreAccountWithId(mContext, message.mAccountKey);
        // 2. Get the message's original mailbox
        final Mailbox mailbox = Mailbox.restoreMailboxWithId(mContext, message.mMailboxKey);
        if (account == null || mailbox == null) {
            if (Logging.LOGD) LogUtils.v(Logging.LOG_TAG, "dletMsg account or mailbox NULL");
            return;
        }
        if (Logging.LOGD) {
            LogUtils.d(Logging.LOG_TAG, "AccountKey " + account.mId + "oirigMailbix: "
                    + mailbox.mId);
        }

        // 3. Confirm that there is a trash mailbox available. If not, create one
        Mailbox trashFolder = Mailbox.restoreMailboxOfType(mContext, account.mId,
                Mailbox.TYPE_TRASH);
        if (trashFolder == null) {
            if (Logging.LOGD) LogUtils.v(Logging.LOG_TAG, "dletMsg Trash mailbox NULL");
        } else {
            LogUtils.d(Logging.LOG_TAG, "TrasMailbix: " + trashFolder.mId);
        }

        // 4. Drop non-essential data for the message (e.g. attachment files)
        AttachmentUtilities.deleteAllAttachmentFiles(mContext, account.mId,
                messageId);

        // 5. Perform "delete" as appropriate
        Uri uri = ContentUris.withAppendedId(EmailContent.Message.SYNCED_CONTENT_URI,
                messageId);
        if ((mailbox.mId == trashFolder.mId) || (mailbox.mType == Mailbox.TYPE_DRAFTS)) {
            // 5a. Really delete it
            mContext.getContentResolver().delete(uri, null, null);
        } else {
            // 5b. Move to trash
            ContentValues cv = new ContentValues();
            cv.put(EmailContent.MessageColumns.MAILBOX_KEY, trashFolder.mId);
            mContext.getContentResolver().update(uri, cv, null, null);
        }

        try {
            startSync(mailbox.mId, true, 0);
        } catch (RemoteException e) {
            LogUtils.d(Logging.LOG_TAG, "RemoteException " + e);
        }
    }

    /**
     * Moves messages to a new mailbox. This function has no callback, no result reporting, because
     * the desired outcome is reflected entirely by changes to one or more cursors. Note this method
     * assumes all of the given message and mailbox IDs belong to the same account.
     *
     * @param messageIds IDs of the messages that are to be moved
     * @param newMailboxId ID of the new mailbox that the messages will be moved to
     * @return an asynchronous task that executes the move (for testing only)
     */
    public void MoveMessages(long messageId, long newMailboxId) {
        Account account = Account.getAccountForMessageId(mContext, messageId);
        if (account != null) {
            if (Logging.LOGD) {
                LogUtils.d(Logging.LOG_TAG, "moveMessage Acct " + account.mId + "messageId:"
                        + messageId);
            }
            ContentValues cv = new ContentValues();
            cv.put(EmailContent.MessageColumns.MAILBOX_KEY, newMailboxId);
            ContentResolver resolver = mContext.getContentResolver();
            Uri uri = ContentUris.withAppendedId(
                    EmailContent.Message.SYNCED_CONTENT_URI, messageId);
            resolver.update(uri, cv, null, null);
        } else {
            LogUtils.d(Logging.LOG_TAG, "moveMessage Cannot find account");
        }
    }

    /**
     * Set/clear boolean columns of a message
     *
     * @param messageId the message to update
     * @param columnName the column to update
     * @param columnValue the new value for the column
     */
    private void setMessageBoolean(long messageId, String columnName, boolean columnValue) {
        ContentValues cv = new ContentValues();
        cv.put(columnName, columnValue);
        Uri uri = ContentUris.withAppendedId(EmailContent.Message.SYNCED_CONTENT_URI, messageId);
        mContext.getContentResolver().update(uri, cv, null, null);
    }

    /**
     * Set/clear the unread status of a message
     *
     * @param messageId the message to update
     * @param isRead the new value for the isRead flag
     */
    public void setMessageRead(long messageId, boolean isRead) {
        setMessageBoolean(messageId, EmailContent.MessageColumns.FLAG_READ, isRead);
    }

    @Override
    public void loadMore(long messageId) throws RemoteException {
        // Load a message for view...
        try {
            // 1. Resample the message, in case it disappeared or synced while
            // this command was in queue
            final EmailContent.Message message =
                EmailContent.Message.restoreMessageWithId(mContext, messageId);
            if (message == null) {
                return;
            }
            if (message.mFlagLoaded == EmailContent.Message.FLAG_LOADED_COMPLETE) {
                // We should NEVER get here
                return;
            }

            // 2. Open the remote folder.
            // TODO combine with common code in loadAttachment
            final Account account = Account.restoreAccountWithId(mContext, message.mAccountKey);
            final Mailbox mailbox = Mailbox.restoreMailboxWithId(mContext, message.mMailboxKey);
            if (account == null || mailbox == null) {
                //mListeners.loadMessageForViewFailed(messageId, "null account or mailbox");
                return;
            }
            TrafficStats.setThreadStatsTag(TrafficFlags.getSyncFlags(mContext, account));

            final Store remoteStore = Store.getInstance(account, mContext);
            final String remoteServerId;
            // If this is a search result, use the protocolSearchInfo field to get the
            // correct remote location
            if (!TextUtils.isEmpty(message.mProtocolSearchInfo)) {
                remoteServerId = message.mProtocolSearchInfo;
            } else {
                remoteServerId = mailbox.mServerId;
            }
            final Folder remoteFolder = remoteStore.getFolder(remoteServerId);
            remoteFolder.open(OpenMode.READ_WRITE);

            // 3. Set up to download the entire message
            final Message remoteMessage = remoteFolder.getMessage(message.mServerId);
            final FetchProfile fp = new FetchProfile();
            fp.add(FetchProfile.Item.BODY);
            remoteFolder.fetch(new Message[] { remoteMessage }, fp, null);

            // 4. Write to provider
            Utilities.copyOneMessageToProvider(mContext, remoteMessage, account, mailbox,
                    EmailContent.Message.FLAG_LOADED_COMPLETE);
        } catch (MessagingException me) {
            if (Logging.LOGD) LogUtils.v(Logging.LOG_TAG, "", me);

        } catch (RuntimeException rte) {
            LogUtils.d(Logging.LOG_TAG, "RTE During loadMore");
        }
    }

    @Override
    public void loadAttachment(final IEmailServiceCallback cb, final long attachmentId,
            final boolean background) throws RemoteException {
=======
    public void loadAttachment(final IEmailServiceCallback cb, final long accountId,
            final long attachmentId, final boolean background) throws RemoteException {
>>>>>>> 8efa01d0
        Folder remoteFolder = null;
        try {
            //1. Check if the attachment is already here and return early in that case
            Attachment attachment =
                Attachment.restoreAttachmentWithId(mContext, attachmentId);
            if (attachment == null) {
                cb.loadAttachmentStatus(0, attachmentId,
                        EmailServiceStatus.ATTACHMENT_NOT_FOUND, 0);
                return;
            }
            final long messageId = attachment.mMessageKey;

            final EmailContent.Message message =
                    EmailContent.Message.restoreMessageWithId(mContext, attachment.mMessageKey);
            if (message == null) {
                cb.loadAttachmentStatus(messageId, attachmentId,
                        EmailServiceStatus.MESSAGE_NOT_FOUND, 0);
                return;
            }

            // If the message is loaded, just report that we're finished
            if (Utility.attachmentExists(mContext, attachment)
                    && attachment.mUiState == UIProvider.AttachmentState.SAVED) {
                cb.loadAttachmentStatus(messageId, attachmentId, EmailServiceStatus.SUCCESS,
                        0);
                return;
            }

            // Say we're starting...
            cb.loadAttachmentStatus(messageId, attachmentId, EmailServiceStatus.IN_PROGRESS, 0);

            // 2. Open the remote folder.
            final Account account = Account.restoreAccountWithId(mContext, message.mAccountKey);
            Mailbox mailbox = Mailbox.restoreMailboxWithId(mContext, message.mMailboxKey);

            if (mailbox.mType == Mailbox.TYPE_OUTBOX) {
                long sourceId = Utility.getFirstRowLong(mContext, Body.CONTENT_URI,
                        new String[] {BodyColumns.SOURCE_MESSAGE_KEY},
                        BodyColumns.MESSAGE_KEY + "=?",
                        new String[] {Long.toString(messageId)}, null, 0, -1L);
                if (sourceId != -1) {
                    EmailContent.Message sourceMsg =
                            EmailContent.Message.restoreMessageWithId(mContext, sourceId);
                    if (sourceMsg != null) {
                        mailbox = Mailbox.restoreMailboxWithId(mContext, sourceMsg.mMailboxKey);
                        message.mServerId = sourceMsg.mServerId;
                    }
                }
            } else if (mailbox.mType == Mailbox.TYPE_SEARCH && message.mMainMailboxKey != 0) {
                mailbox = Mailbox.restoreMailboxWithId(mContext, message.mMainMailboxKey);
            }

            if (account == null || mailbox == null) {
                // If the account/mailbox are gone, just report success; the UI handles this
                cb.loadAttachmentStatus(messageId, attachmentId,
                        EmailServiceStatus.SUCCESS, 0);
                return;
            }
            TrafficStats.setThreadStatsTag(
                    TrafficFlags.getAttachmentFlags(mContext, account));

            final Store remoteStore = Store.getInstance(account, mContext);
            remoteFolder = remoteStore.getFolder(mailbox.mServerId);
            remoteFolder.open(OpenMode.READ_WRITE);

            // 3. Generate a shell message in which to retrieve the attachment,
            // and a shell BodyPart for the attachment.  Then glue them together.
            final Message storeMessage = remoteFolder.createMessage(message.mServerId);
            final MimeBodyPart storePart = new MimeBodyPart();
            storePart.setSize((int)attachment.mSize);
            storePart.setHeader(MimeHeader.HEADER_ANDROID_ATTACHMENT_STORE_DATA,
                    attachment.mLocation);
            storePart.setHeader(MimeHeader.HEADER_CONTENT_TYPE,
                    String.format("%s;\n name=\"%s\"",
                    attachment.mMimeType,
                    attachment.mFileName));

            // TODO is this always true for attachments?  I think we dropped the
            // true encoding along the way
            storePart.setHeader(MimeHeader.HEADER_CONTENT_TRANSFER_ENCODING, "base64");

            final MimeMultipart multipart = new MimeMultipart();
            multipart.setSubType("mixed");
            multipart.addBodyPart(storePart);

            storeMessage.setHeader(MimeHeader.HEADER_CONTENT_TYPE, "multipart/mixed");
            storeMessage.setBody(multipart);

            // 4. Now ask for the attachment to be fetched
            final FetchProfile fp = new FetchProfile();
            fp.add(storePart);
            remoteFolder.fetch(new Message[] { storeMessage }, fp,
                    new MessageRetrievalListenerBridge(messageId, attachmentId, cb));

            // If we failed to load the attachment, throw an Exception here, so that
            // AttachmentDownloadService knows that we failed
            if (storePart.getBody() == null) {
                throw new MessagingException("Attachment not loaded.");
            }

            // Save the attachment to wherever it's going
            AttachmentUtilities.saveAttachment(mContext, storePart.getBody().getInputStream(),
                    attachment);

            // 6. Report success
            cb.loadAttachmentStatus(messageId, attachmentId, EmailServiceStatus.SUCCESS, 0);

        } catch (MessagingException me) {
            LogUtils.i(Logging.LOG_TAG, me, "Error loading attachment");

            final ContentValues cv = new ContentValues(1);
            cv.put(AttachmentColumns.UI_STATE, UIProvider.AttachmentState.FAILED);
            final Uri uri = ContentUris.withAppendedId(Attachment.CONTENT_URI, attachmentId);
            mContext.getContentResolver().update(uri, cv, null, null);

            cb.loadAttachmentStatus(0, attachmentId, EmailServiceStatus.CONNECTION_ERROR, 0);
        } finally {
            if (remoteFolder != null) {
                remoteFolder.close(false);
            }
        }

    }

    /**
     * Bridge to intercept {@link MessageRetrievalListener#loadAttachmentProgress} and
     * pass down to {@link IEmailServiceCallback}.
     */
    public class MessageRetrievalListenerBridge implements MessageRetrievalListener {
        private final long mMessageId;
        private final long mAttachmentId;
        private final IEmailServiceCallback mCallback;


        public MessageRetrievalListenerBridge(final long messageId, final long attachmentId,
                final IEmailServiceCallback callback) {
            mMessageId = messageId;
            mAttachmentId = attachmentId;
            mCallback = callback;
        }

        @Override
        public void loadAttachmentProgress(int progress) {
            try {
                mCallback.loadAttachmentStatus(mMessageId, mAttachmentId,
                        EmailServiceStatus.IN_PROGRESS, progress);
            } catch (final RemoteException e) {
                // No danger if the client is no longer around
            }
        }

        @Override
        public void messageRetrieved(com.android.emailcommon.mail.Message message) {
        }
    }

    @Override
    public void updateFolderList(long accountId) throws RemoteException {
        final Account account = Account.restoreAccountWithId(mContext, accountId);
        if (account == null) return;
        long inboxId = -1;
        TrafficStats.setThreadStatsTag(TrafficFlags.getSyncFlags(mContext, account));
        Cursor localFolderCursor = null;
        try {
            // Step 0: Make sure the default system mailboxes exist.
            for (final int type : Mailbox.REQUIRED_FOLDER_TYPES) {
                if (Mailbox.findMailboxOfType(mContext, accountId, type) == Mailbox.NO_MAILBOX) {
                    final Mailbox mailbox = Mailbox.newSystemMailbox(mContext, accountId, type);
                    mailbox.save(mContext);
                    if (type == Mailbox.TYPE_INBOX) {
                        inboxId = mailbox.mId;
                    }
                }
            }

            // Step 1: Get remote mailboxes
            final Store store = Store.getInstance(account, mContext);
            final Folder[] remoteFolders = store.updateFolders();
            final HashSet<String> remoteFolderNames = new HashSet<String>();
            for (final Folder remoteFolder : remoteFolders) {
                remoteFolderNames.add(remoteFolder.getName());
            }

            // Step 2: Get local mailboxes
            localFolderCursor = mContext.getContentResolver().query(
                    Mailbox.CONTENT_URI,
                    MAILBOX_PROJECTION,
                    EmailContent.MailboxColumns.ACCOUNT_KEY + "=?",
                    new String[] { String.valueOf(account.mId) },
                    null);

            // Step 3: Remove any local mailbox not on the remote list
            while (localFolderCursor.moveToNext()) {
                final String mailboxPath = localFolderCursor.getString(MAILBOX_COLUMN_SERVER_ID);
                // Short circuit if we have a remote mailbox with the same name
                if (remoteFolderNames.contains(mailboxPath)) {
                    continue;
                }

                final int mailboxType = localFolderCursor.getInt(MAILBOX_COLUMN_TYPE);
                final long mailboxId = localFolderCursor.getLong(MAILBOX_COLUMN_ID);
                switch (mailboxType) {
                    case Mailbox.TYPE_INBOX:
                    case Mailbox.TYPE_DRAFTS:
                    case Mailbox.TYPE_OUTBOX:
                    case Mailbox.TYPE_SENT:
                    case Mailbox.TYPE_TRASH:
                    case Mailbox.TYPE_SEARCH:
                        // Never, ever delete special mailboxes
                        break;
                    default:
                        // Drop all attachment files related to this mailbox
                        AttachmentUtilities.deleteAllMailboxAttachmentFiles(
                                mContext, accountId, mailboxId);
                        // Delete the mailbox; database triggers take care of related
                        // Message, Body and Attachment records
                        Uri uri = ContentUris.withAppendedId(
                                Mailbox.CONTENT_URI, mailboxId);
                        mContext.getContentResolver().delete(uri, null, null);
                        break;
                }
            }
        } catch (MessagingException me) {
            LogUtils.i(Logging.LOG_TAG, me, "Error in updateFolderList");
            // We'll hope this is temporary
        } finally {
            if (localFolderCursor != null) {
                localFolderCursor.close();
            }
            // If we just created the inbox, sync it
            if (inboxId != -1) {
                requestSync(inboxId, true, 0);
            }
        }
    }

    @Override
    public void setLogging(int on) throws RemoteException {
        // Not required
    }

    @Override
    public Bundle autoDiscover(String userName, String password) throws RemoteException {
        // Not required
       return null;
    }

    @Override
    public void sendMeetingResponse(long messageId, int response) throws RemoteException {
        // Not required
    }

    @Override
    public void deleteAccountPIMData(final String emailAddress) throws RemoteException {
        AccountReconciler.reconcileAccounts(mContext);
    }

    @Override
    public int searchMessages(long accountId, SearchParams params, long destMailboxId)
            throws RemoteException {
        // Not required
        return 0;
    }

    @Override
    public void pushModify(long accountId) throws RemoteException {
        LogUtils.e(Logging.LOG_TAG, "pushModify invalid for account type for %d", accountId);
    }

    @Override
    public void sync(final long accountId, final boolean updateFolderList,
            final int mailboxType, final long[] folders) {}

    @Override
    public void sendMail(long accountId) throws RemoteException {
        sendMailImpl(mContext, accountId);
    }

    public static void sendMailImpl(Context context, long accountId) {
        final Account account = Account.restoreAccountWithId(context, accountId);
        TrafficStats.setThreadStatsTag(TrafficFlags.getSmtpFlags(context, account));
        final NotificationController nc = NotificationController.getInstance(context);
        // 1.  Loop through all messages in the account's outbox
        final long outboxId = Mailbox.findMailboxOfType(context, account.mId, Mailbox.TYPE_OUTBOX);
        if (outboxId == Mailbox.NO_MAILBOX) {
            return;
        }
        final ContentResolver resolver = context.getContentResolver();
        final Cursor c = resolver.query(EmailContent.Message.CONTENT_URI,
                EmailContent.Message.ID_COLUMN_PROJECTION,
                EmailContent.Message.MAILBOX_KEY + "=?", new String[] { Long.toString(outboxId) },
                null);
        try {
            // 2.  exit early
            if (c.getCount() <= 0) {
                return;
            }
            final Sender sender = Sender.getInstance(context, account);
            final Store remoteStore = Store.getInstance(account, context);
            final ContentValues moveToSentValues;
            if (remoteStore.requireCopyMessageToSentFolder()) {
                Mailbox sentFolder =
                    Mailbox.restoreMailboxOfType(context, accountId, Mailbox.TYPE_SENT);
                moveToSentValues = new ContentValues();
                moveToSentValues.put(MessageColumns.MAILBOX_KEY, sentFolder.mId);
            } else {
                moveToSentValues = null;
            }

            // 3.  loop through the available messages and send them
            while (c.moveToNext()) {
                final long messageId;
                if (moveToSentValues != null) {
                    moveToSentValues.remove(EmailContent.MessageColumns.FLAGS);
                }
                try {
                    messageId = c.getLong(0);
                    // Don't send messages with unloaded attachments
                    if (Utility.hasUnloadedAttachments(context, messageId)) {
                        if (MailActivityEmail.DEBUG) {
                            LogUtils.d(Logging.LOG_TAG, "Can't send #" + messageId +
                                    "; unloaded attachments");
                        }
                        continue;
                    }
                    sender.sendMessage(messageId);
                } catch (MessagingException me) {
                    // report error for this message, but keep trying others
                    if (me instanceof AuthenticationFailedException) {
                        nc.showLoginFailedNotification(account.mId);
                    }
                    continue;
                }
                // 4. move to sent, or delete
                final Uri syncedUri =
                    ContentUris.withAppendedId(EmailContent.Message.SYNCED_CONTENT_URI, messageId);
                // Delete all cached files
                AttachmentUtilities.deleteAllCachedAttachmentFiles(context, account.mId, messageId);
                if (moveToSentValues != null) {
                    // If this is a forwarded message and it has attachments, delete them, as they
                    // duplicate information found elsewhere (on the server).  This saves storage.
                    final EmailContent.Message msg =
                        EmailContent.Message.restoreMessageWithId(context, messageId);
                    if ((msg.mFlags & EmailContent.Message.FLAG_TYPE_FORWARD) != 0) {
                        AttachmentUtilities.deleteAllAttachmentFiles(context, account.mId,
                                messageId);
                    }
                    final int flags = msg.mFlags & ~(EmailContent.Message.FLAG_TYPE_REPLY |
                            EmailContent.Message.FLAG_TYPE_FORWARD |
                            EmailContent.Message.FLAG_TYPE_REPLY_ALL |
                            EmailContent.Message.FLAG_TYPE_ORIGINAL);

                    moveToSentValues.put(EmailContent.MessageColumns.FLAGS, flags);
                    resolver.update(syncedUri, moveToSentValues, null, null);
                } else {
                    AttachmentUtilities.deleteAllAttachmentFiles(context, account.mId,
                            messageId);
                    final Uri uri =
                        ContentUris.withAppendedId(EmailContent.Message.CONTENT_URI, messageId);
                    resolver.delete(uri, null, null);
                    resolver.delete(syncedUri, null, null);
                }
            }
            nc.cancelLoginFailedNotification(account.mId);
        } catch (MessagingException me) {
            if (me instanceof AuthenticationFailedException) {
                nc.showLoginFailedNotification(account.mId);
            }
        } finally {
            c.close();
        }

    }
}<|MERGE_RESOLUTION|>--- conflicted
+++ resolved
@@ -24,11 +24,13 @@
 import android.net.Uri;
 import android.os.Bundle;
 import android.os.RemoteException;
+import android.text.TextUtils;
 
 import com.android.email.NotificationController;
 import com.android.email.mail.Sender;
 import com.android.email.mail.Store;
 import com.android.email.provider.AccountReconciler;
+import com.android.email.provider.Utilities;
 import com.android.email.service.EmailServiceUtils.EmailServiceInfo;
 import com.android.email2.ui.MailActivityEmail;
 import com.android.emailcommon.Logging;
@@ -118,12 +120,6 @@
                 account.toString(), extras.toString());
     }
 
-    @Override
-<<<<<<< HEAD
-    public void stopSync(long mailboxId) throws RemoteException {
-        // Not required
-    }
-
     /**
      * Delete a single message by moving it to the trash, or really delete it if it's already in
      * trash or a draft message. This function has no callback, no result reporting, because the
@@ -178,11 +174,7 @@
             mContext.getContentResolver().update(uri, cv, null, null);
         }
 
-        try {
-            startSync(mailbox.mId, true, 0);
-        } catch (RemoteException e) {
-            LogUtils.d(Logging.LOG_TAG, "RemoteException " + e);
-        }
+            requestSync(mailbox.mId, true, 0);
     }
 
     /**
@@ -292,12 +284,8 @@
     }
 
     @Override
-    public void loadAttachment(final IEmailServiceCallback cb, final long attachmentId,
-            final boolean background) throws RemoteException {
-=======
     public void loadAttachment(final IEmailServiceCallback cb, final long accountId,
             final long attachmentId, final boolean background) throws RemoteException {
->>>>>>> 8efa01d0
         Folder remoteFolder = null;
         try {
             //1. Check if the attachment is already here and return early in that case
