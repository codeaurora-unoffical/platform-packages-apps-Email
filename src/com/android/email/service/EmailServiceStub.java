--- conflicted
+++ resolved
@@ -118,11 +118,6 @@
                 account.toString(), extras.toString());
     }
 
-    @Override
-<<<<<<< HEAD
-    public void stopSync(long mailboxId) throws RemoteException {
-        // Not required
-    }
     /**
      * Delete a single message by moving it to the trash, or really delete it if it's already in
      * trash or a draft message.
@@ -173,11 +168,7 @@
             cv.put(EmailContent.MessageColumns.MAILBOX_KEY, trashFolder.mId);
              mContext.getContentResolver().update(uri, cv, null, null);
         }
-        try {
-            startSync(mailbox.mId,true,0);
-        } catch (RemoteException e){
-            LogUtils.d(Logging.LOG_TAG,"RemoteException " +e);
-        }
+            requestSync(mailbox.mId,true,0);
     }
 /**
      * Moves messages to a new mailbox.
@@ -231,67 +222,8 @@
     }
 
     @Override
-    public void loadMore(long messageId) throws RemoteException {
-        // Load a message for view...
-        try {
-            // 1. Resample the message, in case it disappeared or synced while
-            // this command was in queue
-            final EmailContent.Message message =
-                EmailContent.Message.restoreMessageWithId(mContext, messageId);
-            if (message == null) {
-                return;
-            }
-            if (message.mFlagLoaded == EmailContent.Message.FLAG_LOADED_COMPLETE) {
-                // We should NEVER get here
-                return;
-            }
-
-            // 2. Open the remote folder.
-            // TODO combine with common code in loadAttachment
-            final Account account = Account.restoreAccountWithId(mContext, message.mAccountKey);
-            final Mailbox mailbox = Mailbox.restoreMailboxWithId(mContext, message.mMailboxKey);
-            if (account == null || mailbox == null) {
-                //mListeners.loadMessageForViewFailed(messageId, "null account or mailbox");
-                return;
-            }
-            TrafficStats.setThreadStatsTag(TrafficFlags.getSyncFlags(mContext, account));
-
-            final Store remoteStore = Store.getInstance(account, mContext);
-            final String remoteServerId;
-            // If this is a search result, use the protocolSearchInfo field to get the
-            // correct remote location
-            if (!TextUtils.isEmpty(message.mProtocolSearchInfo)) {
-                remoteServerId = message.mProtocolSearchInfo;
-            } else {
-                remoteServerId = mailbox.mServerId;
-            }
-            final Folder remoteFolder = remoteStore.getFolder(remoteServerId);
-            remoteFolder.open(OpenMode.READ_WRITE);
-
-            // 3. Set up to download the entire message
-            final Message remoteMessage = remoteFolder.getMessage(message.mServerId);
-            final FetchProfile fp = new FetchProfile();
-            fp.add(FetchProfile.Item.BODY);
-            remoteFolder.fetch(new Message[] { remoteMessage }, fp, null);
-
-            // 4. Write to provider
-            Utilities.copyOneMessageToProvider(mContext, remoteMessage, account, mailbox,
-                    EmailContent.Message.FLAG_LOADED_COMPLETE);
-        } catch (MessagingException me) {
-            if (Logging.LOGD) LogUtils.v(Logging.LOG_TAG, "", me);
-
-        } catch (RuntimeException rte) {
-            LogUtils.d(Logging.LOG_TAG, "RTE During loadMore");
-        }
-    }
-
-    @Override
-    public void loadAttachment(final IEmailServiceCallback cb, final long attachmentId,
-            final boolean background) throws RemoteException {
-=======
     public void loadAttachment(final IEmailServiceCallback cb, final long accountId,
             final long attachmentId, final boolean background) throws RemoteException {
->>>>>>> 8efa01d0
         Folder remoteFolder = null;
         try {
             //1. Check if the attachment is already here and return early in that case
