--- conflicted
+++ resolved
@@ -80,18 +80,6 @@
 
     @Override
     public int onStartCommand(Intent intent, int flags, int startId) {
-<<<<<<< HEAD
-        Log.d(TAG,"Inside onStartCommand");
-        final String action = intent.getAction();
-        Log.d(TAG,"action is " + action);
-        Context context = getApplicationContext();
-        if (ACTION_CHECK_MAIL.equals(action)) {
-            final long accountId = intent.getLongExtra(EXTRA_ACCOUNT, -1);
-            Log.d(TAG,"accountId is " + accountId);
-            final long inboxId = Mailbox.findMailboxOfType(context, accountId,
-                    Mailbox.TYPE_INBOX);
-            Log.d(TAG,"inboxId is " + inboxId);
-=======
         if (intent == null) return Service.START_STICKY;
 
         final String action = intent.getAction();
@@ -101,7 +89,6 @@
             final long accountId = intent.getLongExtra(EXTRA_ACCOUNT, -1);
             final long inboxId = Mailbox.findMailboxOfType(context, accountId, Mailbox.TYPE_INBOX);
             Log.d(TAG, "accountId is " + accountId + ", inboxId is " + inboxId);
->>>>>>> c246cb47
             mBinder.init(context);
             mBinder.requestSync(inboxId, true, 0);
         }
