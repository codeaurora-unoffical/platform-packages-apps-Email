--- conflicted
+++ resolved
@@ -171,12 +171,9 @@
     public static final int CONTENT_SIGNATURE_COLUMN = 15;
     public static final int CONTENT_POLICY_KEY_COLUMN = 16;
     public static final int CONTENT_PING_DURATION_COLUMN = 17;
-<<<<<<< HEAD
     public static final int CONTENT_SET_SYNC_SIZE_ENABLED_COLUMN = 18;
     public static final int CONTENT_SYNC_SIZE_COLUMN = 19;
-=======
-    public static final int CONTENT_MAX_ATTACHMENT_SIZE_COLUMN = 18;
->>>>>>> 8efa01d0
+    public static final int CONTENT_MAX_ATTACHMENT_SIZE_COLUMN = 20;
 
     public static final String[] CONTENT_PROJECTION = new String[] {
         RECORD_ID, AccountColumns.DISPLAY_NAME,
@@ -187,11 +184,8 @@
         AccountColumns.RINGTONE_URI, AccountColumns.PROTOCOL_VERSION,
         AccountColumns.NEW_MESSAGE_COUNT, AccountColumns.SECURITY_SYNC_KEY,
         AccountColumns.SIGNATURE, AccountColumns.POLICY_KEY, AccountColumns.PING_DURATION,
-<<<<<<< HEAD
-        AccountColumns.SET_SYNC_SIZE_ENABLED, AccountColumns.SYNC_SIZE
-=======
+        AccountColumns.SET_SYNC_SIZE_ENABLED, AccountColumns.SYNC_SIZE,
         AccountColumns.MAX_ATTACHMENT_SIZE
->>>>>>> 8efa01d0
     };
 
     public static final int CONTENT_MAILBOX_TYPE_COLUMN = 1;
