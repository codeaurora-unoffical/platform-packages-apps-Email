--- conflicted
+++ resolved
@@ -80,42 +80,6 @@
         <TextView
             android:id="@+id/next"
             android:layout_height="wrap_content"
-<<<<<<< HEAD
-            android:paddingTop="@dimen/setup_nav_button_padding_top"
-            android:paddingStart="@dimen/setup_nav_button_padding_side"
-            android:paddingEnd="@dimen/setup_nav_button_padding_side"
-            android:paddingBottom="@dimen/setup_nav_button_padding_bottom"
-            android:orientation="horizontal">
-            <ImageButton
-                style="@style/account_setup_nav_button"
-                android:contentDescription="@string/previous"
-                android:id="@+id/previous"
-                android:layout_height="wrap_content"
-                android:layout_width="wrap_content"
-                android:src="@drawable/ic_nav_arrow_previous_button"
-                android:text="@string/next" />
-            <Button
-                android:id="@+id/manual_setup"
-                android:layout_height="wrap_content"
-                android:layout_width="wrap_content"
-                android:text="@string/account_setup_basics_manual_setup_action"
-                android:visibility="gone"
-                android:layout_gravity="center_vertical"
-                style="@style/account_setup_manual_button" />
-            <View
-                android:layout_height="match_parent"
-                android:layout_width="0dp"
-                android:layout_weight="1" />
-            <ImageButton
-                style="@style/account_setup_nav_button"
-                android:contentDescription="@string/next"
-                android:id="@+id/next"
-                android:layout_height="wrap_content"
-                android:layout_width="wrap_content"
-                android:src="@drawable/ic_nav_arrow_next_button"
-                android:text="@string/next" />
-        </LinearLayout>
-=======
             android:layout_width="wrap_content"
             android:layout_gravity="center_vertical"
             android:drawableEnd="@drawable/ic_next"
@@ -123,6 +87,5 @@
             android:drawablePadding="@dimen/setup_nav_button_drawable_padding"
             android:text="@string/next"
             style="@style/account_setup_nav_button" />
->>>>>>> a2acc75c
     </LinearLayout>
 </LinearLayout>