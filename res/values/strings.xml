--- conflicted
+++ resolved
@@ -1246,7 +1246,6 @@
          Used only in layout computation, and never actually exposed to the user. -->
     <string name="long_string" translatable="false">looooooooooooooooooooooooooooooooooooooooooooooooooooooooooooooooooooooooooooooooooooooooooooooooooooooooong</string>
 
-<<<<<<< HEAD
     <!-- A policy disallowing the user of the device's camera [CHAR LIMIT=50] -->
     <string name="policy_dont_allow_camera">Disallow use of the device\'s camera</string>
     <!-- A policy requiring a device lock screen password [CHAR LIMIT=50] -->
@@ -1276,11 +1275,4 @@
     <!-- This is the message warning the user that they must sync manually when roaming. [CHAR LIMIT=none]-->
     <string name="require_manual_sync_message">Background sync for this account is disabled while\
      roaming.</string>
-
 </resources>
-=======
-    <!-- This is the message warning the user that they must sync manually when roaming. [CHAR LIMIT=none]-->
-    <string name="require_manual_sync_message">Background sync for this account is disabled while\
-     roaming.</string>
-</resources>
->>>>>>> 80966740
