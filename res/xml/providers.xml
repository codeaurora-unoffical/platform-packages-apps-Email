--- conflicted
+++ resolved
@@ -118,66 +118,10 @@
         <outgoing uri="smtp+ssl+://smtp.gmail.com" username="$email" />
     </provider>
 
-<<<<<<< HEAD
+    <!-- USA -->
+
     <!-- AOL and variants -->
-=======
-    <!-- Yahoo! Mail variants -->
-    <provider id="yahoo" label="Yahoo!" domain="yahoo.com">
-        <incoming uri="imap+ssl+://android.imap.mail.yahoo.com" username="$email" />
-        <outgoing uri="smtp+ssl+://android.smtp.mail.yahoo.com" username="$email" />
-    </provider>
-    <provider id="rocketmail" label="Yahoo! RocketMail" domain="rocketmail.com">
-        <incoming uri="imap+ssl+://android.imap.mail.yahoo.com" username="$email" />
-        <outgoing uri="smtp+ssl+://android.smtp.mail.yahoo.com" username="$email" />
-    </provider>
-    <provider id="ymail" label="Yahoo!" domain="ymail.com">
-        <incoming uri="imap+ssl+://android.imap.mail.yahoo.com" username="$email" />
-        <outgoing uri="smtp+ssl+://android.smtp.mail.yahoo.com" username="$email" />
-    </provider>
-    <provider id="bellsouth" label="AT&amp;T Bell South" domain="bellsouth.net">
-        <incoming uri="imap+ssl+://android.imap.mail.yahoo.com" username="$email" />
-        <outgoing uri="smtp+ssl+://android.smtp.mail.yahoo.com" username="$email" />
-    </provider>
-    <provider id="att" label="AT&amp;T" domain="att.net">
-        <incoming uri="imap+ssl+://android.imap.mail.yahoo.com" username="$email" />
-        <outgoing uri="smtp+ssl+://android.smtp.mail.yahoo.com" username="$email" />
-    </provider>
-    <provider id="pacbell" label="AT&amp;T Pacific Bell" domain="pacbell.net">
-        <incoming uri="imap+ssl+://android.imap.mail.yahoo.com" username="$email" />
-        <outgoing uri="smtp+ssl+://android.smtp.mail.yahoo.com" username="$email" />
-    </provider>
-    <provider id="sbcglobal" label="AT&amp;T SBC Global" domain="sbcglobal.net">
-        <incoming uri="imap+ssl+://android.imap.mail.yahoo.com" username="$email" />
-        <outgoing uri="smtp+ssl+://android.smtp.mail.yahoo.com" username="$email" />
-    </provider>
-    <provider id="swbell" label="AT&amp;T Southwest Bell" domain="swbell.net">
-        <incoming uri="imap+ssl+://android.imap.mail.yahoo.com" username="$email" />
-        <outgoing uri="smtp+ssl+://android.smtp.mail.yahoo.com" username="$email" />
-    </provider>
-    <provider id="btinternet" label="BT Internet" domain="btinternet.com">
-        <incoming uri="imap+ssl+://android.imap.mail.yahoo.com" username="$email" />
-        <outgoing uri="smtp+ssl+://android.smtp.mail.yahoo.com" username="$email" />
-    </provider>
-    <provider id="btopenworld" label="BT Open World" domain="btopenworld.com">
-        <incoming uri="imap+ssl+://android.imap.mail.yahoo.com" username="$email" />
-        <outgoing uri="smtp+ssl+://android.smtp.mail.yahoo.com" username="$email" />
-    </provider>
-    <provider id="talk21" label="BT Talk 21" domain="talk21.com">
-        <incoming uri="imap+ssl+://android.imap.mail.yahoo.com" username="$email" />
-        <outgoing uri="smtp+ssl+://android.smtp.mail.yahoo.com" username="$email" />
-    </provider>
-    <provider id="rogers" label="Rogers" domain="rogers.com">
-        <incoming uri="imap+ssl+://android.imap.mail.yahoo.com" username="$email" />
-        <outgoing uri="smtp+ssl+://android.smtp.mail.yahoo.com" username="$email" />
-    </provider>
-    <provider id="rogers-nl" label="Rogers" domain="nl.rogers.com">
-        <incoming uri="imap+ssl+://android.imap.mail.yahoo.com" username="$email" />
-        <outgoing uri="smtp+ssl+://android.smtp.mail.yahoo.com" username="$email" />
-    </provider>
-
-    <!-- USA -->
     <!-- Note, AOL appears to support SSL on both sides, as well -->
->>>>>>> 7af8cc5e
     <provider id="aim" label="AIM" domain="aim.com">
         <incoming uri="imap+ssl+://imap.aim.com" label="IMAP" username="$email" />
         <outgoing uri="smtp+ssl+://smtp.aim.com" username="$email" />
@@ -230,23 +174,58 @@
         <outgoing uri="smtp+tls+://smtp.live.com" username="$email" />
     </provider>
 
-    <!-- Yahoo! and variants -->
-    <provider id="yahoo" label="Yahoo Plus" domain="yahoo.com" note="@string/provider_note_yahoo">
-        <incoming uri="pop3+ssl+://plus.pop.mail.yahoo.com" username="$email" />
-        <outgoing uri="smtp+ssl+://plus.smtp.mail.yahoo.com" username="$email" />
-    </provider>
-    <provider id="ymail" label="Ymail" domain="ymail.com" note="@string/provider_note_yahoo">
-        <incoming uri="pop3+ssl+://plus.pop.mail.yahoo.com" username="$email" />
-        <outgoing uri="smtp+ssl+://plus.smtp.mail.yahoo.com" username="$email" />
-    </provider>
-    <provider id="rocketmail" label="RocketMail" domain="rocketmail.com"
-            note="@string/provider_note_yahoo">
-        <incoming uri="pop3+ssl+://plus.pop.mail.yahoo.com" username="$email" />
-        <outgoing uri="smtp+ssl+://plus.smtp.mail.yahoo.com" username="$email" />
-    </provider>
-    <provider id="sbcglobal" label="SBC Global" domain="sbcglobal.net">
-        <incoming uri="pop3+ssl+trustallcerts://pop.sbcglobal.yahoo.com" username="$email" />
-        <outgoing uri="smtp+ssl+trustallcerts://smtp.sbcglobal.yahoo.com" username="$email" />
+    <!-- Yahoo! Mail variants -->
+    <provider id="yahoo" label="Yahoo!" domain="yahoo.com">
+        <incoming uri="imap+ssl+://android.imap.mail.yahoo.com" username="$email" />
+        <outgoing uri="smtp+ssl+://android.smtp.mail.yahoo.com" username="$email" />
+    </provider>
+    <provider id="rocketmail" label="Yahoo! RocketMail" domain="rocketmail.com">
+        <incoming uri="imap+ssl+://android.imap.mail.yahoo.com" username="$email" />
+        <outgoing uri="smtp+ssl+://android.smtp.mail.yahoo.com" username="$email" />
+    </provider>
+    <provider id="ymail" label="Yahoo!" domain="ymail.com">
+        <incoming uri="imap+ssl+://android.imap.mail.yahoo.com" username="$email" />
+        <outgoing uri="smtp+ssl+://android.smtp.mail.yahoo.com" username="$email" />
+    </provider>
+    <provider id="bellsouth" label="AT&amp;T Bell South" domain="bellsouth.net">
+        <incoming uri="imap+ssl+://android.imap.mail.yahoo.com" username="$email" />
+        <outgoing uri="smtp+ssl+://android.smtp.mail.yahoo.com" username="$email" />
+    </provider>
+    <provider id="att" label="AT&amp;T" domain="att.net">
+        <incoming uri="imap+ssl+://android.imap.mail.yahoo.com" username="$email" />
+        <outgoing uri="smtp+ssl+://android.smtp.mail.yahoo.com" username="$email" />
+    </provider>
+    <provider id="pacbell" label="AT&amp;T Pacific Bell" domain="pacbell.net">
+        <incoming uri="imap+ssl+://android.imap.mail.yahoo.com" username="$email" />
+        <outgoing uri="smtp+ssl+://android.smtp.mail.yahoo.com" username="$email" />
+    </provider>
+    <provider id="sbcglobal" label="AT&amp;T SBC Global" domain="sbcglobal.net">
+        <incoming uri="imap+ssl+://android.imap.mail.yahoo.com" username="$email" />
+        <outgoing uri="smtp+ssl+://android.smtp.mail.yahoo.com" username="$email" />
+    </provider>
+    <provider id="swbell" label="AT&amp;T Southwest Bell" domain="swbell.net">
+        <incoming uri="imap+ssl+://android.imap.mail.yahoo.com" username="$email" />
+        <outgoing uri="smtp+ssl+://android.smtp.mail.yahoo.com" username="$email" />
+    </provider>
+    <provider id="btinternet" label="BT Internet" domain="btinternet.com">
+        <incoming uri="imap+ssl+://android.imap.mail.yahoo.com" username="$email" />
+        <outgoing uri="smtp+ssl+://android.smtp.mail.yahoo.com" username="$email" />
+    </provider>
+    <provider id="btopenworld" label="BT Open World" domain="btopenworld.com">
+        <incoming uri="imap+ssl+://android.imap.mail.yahoo.com" username="$email" />
+        <outgoing uri="smtp+ssl+://android.smtp.mail.yahoo.com" username="$email" />
+    </provider>
+    <provider id="talk21" label="BT Talk 21" domain="talk21.com">
+        <incoming uri="imap+ssl+://android.imap.mail.yahoo.com" username="$email" />
+        <outgoing uri="smtp+ssl+://android.smtp.mail.yahoo.com" username="$email" />
+    </provider>
+    <provider id="rogers" label="Rogers" domain="rogers.com">
+        <incoming uri="imap+ssl+://android.imap.mail.yahoo.com" username="$email" />
+        <outgoing uri="smtp+ssl+://android.smtp.mail.yahoo.com" username="$email" />
+    </provider>
+    <provider id="rogers-nl" label="Rogers" domain="nl.rogers.com">
+        <incoming uri="imap+ssl+://android.imap.mail.yahoo.com" username="$email" />
+        <outgoing uri="smtp+ssl+://android.smtp.mail.yahoo.com" username="$email" />
     </provider>
 
     <!-- USA (other)-->
@@ -358,7 +337,6 @@
         <outgoing uri="smtp+ssl://poczta.o2.pl" username="$user" />
     </provider>
 
-<<<<<<< HEAD
     <!-- Korea -->
     <provider id="daum" label="Daum Hanmail" domain="hanmail.net">
         <incoming uri="imap+ssl+://imap.hanmail.net" username="$user" />
@@ -373,7 +351,6 @@
         <outgoing uri="smtp+ssl+://smtp.paran.com" username="$email" />
     </provider>
 
-=======
     <!-- Yahoo! country-specific email domains -->
     <provider id="yahoo-ar" label="Yahoo! Argentina" domain="yahoo.com.ar">
         <incoming uri="imap+ssl+://android.imap.mail.yahoo.com" username="$email" />
@@ -585,5 +562,4 @@
         <incoming uri="imap+ssl+://android.imap.mail.yahoo.com" username="$email" />
         <outgoing uri="smtp+ssl+://android.smtp.mail.yahoo.com" username="$email" />
     </provider>
->>>>>>> 7af8cc5e
 </providers>