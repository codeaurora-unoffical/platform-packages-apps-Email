--- conflicted
+++ resolved
@@ -27,39 +27,6 @@
     <android.support.v7.widget.GridLayout
         android:layout_width="match_parent"
         android:layout_height="wrap_content"
-<<<<<<< HEAD
-        android:stretchColumns="1" >
-        <TableRow
-            android:paddingTop="16dip" >
-            <TextView
-                android:layout_height="wrap_content"
-                android:layout_width="wrap_content"
-                android:layout_marginEnd="16dip"
-                android:text="@string/account_setup_options_mail_check_frequency_label"
-                style="@style/account_setup_label_text" />
-            <Spinner
-                android:id="@+id/account_check_frequency"
-                android:layout_height="wrap_content"
-                android:layout_width="match_parent" />
-        </TableRow>
-        <!-- 2nd row is shown only for EAS accounts -->
-        <TableRow
-            android:id="@+id/account_sync_window_row"
-            android:paddingTop="16dip"
-            android:visibility="gone" >
-            <TextView
-                android:layout_height="wrap_content"
-                android:layout_width="wrap_content"
-                android:layout_marginEnd="16dip"
-                android:text="@string/account_setup_options_mail_window_label"
-                style="@style/account_setup_label_text" />
-            <Spinner
-                android:id="@+id/account_sync_window"
-                android:layout_height="wrap_content"
-                android:layout_width="match_parent" />
-        </TableRow>
-    </TableLayout>
-=======
         app:columnCount="2" >
 
         <TextView
@@ -90,7 +57,6 @@
             android:visibility="gone" />
 
     </android.support.v7.widget.GridLayout>
->>>>>>> a2acc75c
     <CheckBox
         android:id="@+id/account_notify"
         style="@style/account_setup_checkbox"
@@ -148,30 +114,28 @@
         android:layout_height="wrap_content"
         android:layout_width="match_parent"
         android:text="@string/account_setup_options_background_attachments_label" />
-<<<<<<< HEAD
     <View
-        android:id="@+id/account_background_attachments_divider"
-        android:layout_below="@+id/account_background_attachments"
+        android:id="@+id/account_sync_size_divider"
         android:layout_width="match_parent"
         android:layout_height="1px"
         android:background="@color/account_setup_divider_color" />
-    <CheckBox
-        android:id="@+id/account_sync_size_enable"
-        android:layout_below="@+id/account_background_attachments_divider"
-        style="@style/account_setup_checkbox"
-        android:layout_width="wrap_content"
-        android:layout_height="wrap_content"
-        android:text="@string/account_settings_sync_size_enable" />
-    <Spinner
-        android:id="@+id/account_sync_size"
-        android:layout_toRightOf="@+id/account_sync_size_enable"
-        android:layout_alignTop="@+id/account_sync_size_enable"
-        android:layout_alignBottom="@+id/account_sync_size_enable"
-        android:layout_marginLeft="10dip"
-        android:layout_height="wrap_content"
-        android:layout_width="wrap_content"
-        android:visibility="invisible" />
-</RelativeLayout>
-=======
-</LinearLayout>
->>>>>>> a2acc75c
+    <RelativeLayout
+        android:layout_width="match_parent"
+        android:layout_height="wrap_content">
+        <CheckBox
+            android:id="@+id/account_sync_size_enable"
+            style="@style/account_setup_checkbox"
+            android:layout_width="wrap_content"
+            android:layout_height="wrap_content"
+            android:text="@string/account_settings_sync_size_enable" />
+        <Spinner
+            android:id="@+id/account_sync_size"
+            android:layout_toRightOf="@+id/account_sync_size_enable"
+            android:layout_alignTop="@+id/account_sync_size_enable"
+            android:layout_alignBottom="@+id/account_sync_size_enable"
+            android:layout_marginLeft="10dip"
+            android:layout_height="wrap_content"
+            android:layout_width="wrap_content"
+            android:visibility="invisible" />
+    </RelativeLayout>
+</LinearLayout>